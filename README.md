--- conflicted
+++ resolved
@@ -27,48 +27,7 @@
 We recommend to use a conda environment or something similar, so that python and R dependencies are in one place.
 Please also check out [scIB pipeline](https://github.com/theislab/scib-pipeline.git) for ready-to-use environments.
 
-<<<<<<< HEAD
 ### Package structure
-=======
-For the installation of conda, follow [these](https://conda.io/projects/conda/en/latest/user-guide/install/index.html) instructions
-or use your system's package manager. The environments have only been tested on linux operating systems
-although it should be possible to run the pipeline using Mac OS.
-
-To create the conda environments use the `.yml` files in the `envs` directory.
-To install the envs, use
-```bash
-conda env create -f FILENAME.yml
-``` 
-To set the correct paths so that R the correct R libraries can be found, copy `env_vars_activate.sh` to `etc/conda/activate.d/`
-and `env_vars_deactivate.sh` to `etc/conda/deactivate.d/` to every environment.
-As `Saucie` is not available as a python package for the scIB-python env, it needs to be installed manually from [here](https://github.com/KrishnaswamyLab/SAUCIE).
-Furthermore, you need to install `kBET` in the `scIB-python` env with `r-devtools` as described [here](https://github.com/theislab/kBET).
-
-In the `scIB-R-integration` environment, R packages need to be installed manually.
-Activate the environment and install the packages `scran`, `Seurat` and `Conos` in R. `Conos` needs to be installed using R devtools.
-See [here](https://github.com/hms-dbmi/conos).
-We used these versions of the R integration methods in our study:
-```
-harmony_1.0
-Seurat_3.2.0
-conos_1.3.0
-liger_0.5.0
-batchelor_1.4.0
-```
-
-## Running the integration methods
-This package allows to run a multitude of single cell data integration methods in both `R` and `python`.
-We use [Snakemake](https://snakemake.readthedocs.io/en/stable/) to run the pipeline.
-The parameters of the run are configured using the `config.yaml` file.
-See the `DATA_SCENARIOS` section to change the data used for integration.
-The script expects one `.h5ad` file containing all batches per data scenario.
-
-To load the config file run `snakemake --configfile config.yaml`.
-Define the number of CPU threads you want to use with `snakemake --cores N_CORES`. To produce an overview of tasks that will be run, use `snakemake -n`.
-To run the pipeline, simply run `snakemake`.
-
-## Structure of the scIB package
->>>>>>> 94b3103d
 The package contains several modules for the different steps of the integration and benchmarking pipeline.
 Functions for the integration methods are in `scIB.integration`. The methods are called using `scIB.integration.runMETHOD(adata, BATCH)`.
 `scIB.preprocessing` contains methods for preprocessing of the data such as normalisation, scaling or highly variable gene selection per batch.
@@ -98,21 +57,23 @@
 - Graph cLISI (`lisi_graph()`)
 
 ## Tools
+
 Tools that are compared include:
+
 - [Scanorama](https://github.com/brianhie/scanorama)
 - [scANVI](https://github.com/chenlingantelope/HarmonizationSCANVI)
-- [FastMNN](https://bioconductor.org/packages/batchelor/)
+- [FastMNN](https://bioconductor.org/packages/batchelor/) (`batchelor_1.4.0`)
 - [scGen](https://github.com/theislab/scgen)
 - [BBKNN](https://github.com/Teichlab/bbknn)
 - [scVI](https://github.com/YosefLab/scVI)
-- [Seurat v3 (CCA and RPCA)](https://github.com/satijalab/seurat)
-- [Harmony](https://github.com/immunogenomics/harmony)
-- [Conos](https://github.com/hms-dbmi/conos)
+- [Seurat v3](https://github.com/satijalab/seurat) (3.2.0) CCA and RPCA
+- [Harmony](https://github.com/immunogenomics/harmony) 1.0
+- [Conos](https://github.com/hms-dbmi/conos) 1.3.0
 - [Combat](https://scanpy.readthedocs.io/en/stable/api/scanpy.pp.combat.html) [paper](https://academic.oup.com/biostatistics/article/8/1/118/252073)
 - [MNN](https://github.com/chriscainx/mnnpy)
 - [TrVae](https://github.com/theislab/trvae)
 - [DESC](https://github.com/eleozzr/desc)
-- [LIGER](https://github.com/MacoskoLab/liger)
+- [LIGER](https://github.com/MacoskoLab/liger) 0.5.0
 - [SAUCIE](https://github.com/KrishnaswamyLab/SAUCIE)
 
 ## Resources
