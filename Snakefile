from scripts.snakemake_parse import *
import pathlib

#configfile: "config.yaml"
cfg = ParsedConfig(config)

wildcard_constraints:
    hvg = "hvg|full_feature"

rule all:
    input:
        cfg.get_filename_pattern("metrics", "final"),
        cfg.get_filename_pattern("embeddings", "final")

rule integration:
    input:
        cfg.get_all_file_patterns("integration")
    message: "Integration done"

rule integration_prepare:
    input:
        adata  = lambda wildcards: cfg.get_from_scenario(wildcards.scenario, key="file"),
        script = "scripts/runPP.py"
    output:
        join_path(cfg.get_filename_pattern("prepare", "directory_by_setting"), "adata_pre.{prep}")
    message:
        """
        Preparing adata
        wildcards: {wildcards}
        parameters: {params}
        output: {output}
        """
    params:
        batch_key = lambda wildcards: cfg.get_from_scenario(wildcards.scenario, key="batch_key"),
        hvgs      = lambda wildcards: cfg.get_feature_selection(wildcards.hvg),
        scale     = lambda wildcards: "-s" if wildcards.scaling == "scaled" else "",
        rout      = lambda wildcards: "-r" if wildcards.prep == "RDS" else "",
        seurat    = lambda wildcards: "-l" if wildcards.prep == "RDS" else "",
        cmd       = f"conda run -n {cfg.py_env} python"
    benchmark:
        join_path(cfg.get_filename_pattern("prepare", "directory_by_setting"),
                  "prep_{prep}.benchmark")
    shell:
        """
        {params.cmd} {input.script} -i {input.adata} -o {output} -b {params.batch_key} \
        --hvgs {params.hvgs} {params.scale} {params.rout} {params.seurat}
        """

def get_prep_adata(wildcards):
    """
    get R or python adata file depending on integration method
    """
    if cfg.get_from_method(wildcards.method, "R"):
        prep = "RDS"
    else:
        prep = "h5ad"
    return expand(rules.integration_prepare.output, **wildcards, prep=prep)

# ------------------------------------------------------------------------------
# Python specific integration rule.
# TODO: decorate with some detailed information
# ------------------------------------------------------------------------------

def get_celltype_option_for_integration(wildcards):
    if cfg.get_from_method(wildcards.method, "use_celltype"):
        label_key = cfg.get_from_scenario(wildcards.scenario, key="label_key")
        return f"-c {label_key}"
    return ""

rule integration_run_python:
    input:
        adata  = get_prep_adata,
        pyscript = "scripts/runIntegration.py"
    output:
        cfg.get_filename_pattern("integration", "single", "h5ad")
    message:
        """
        Run {wildcards.method} on {wildcards.scaling} data
        feature selection: {wildcards.hvg}
        dataset: {wildcards.scenario}
        command: {params.cmd}
        hvgs: {params.hvgs}
        cell type option: {params.cell_type}
        """
    params:
        batch_key = lambda wildcards: cfg.get_from_scenario(wildcards.scenario, key="batch_key"),
        cell_type = get_celltype_option_for_integration,
        hvgs      = lambda wildcards, input: cfg.get_hvg(wildcards, input.adata[0]),
        timing    = "-t" if cfg.timing else "",
        cmd       = f"conda run -n {cfg.py_env} python"
    benchmark:
        f'{cfg.get_filename_pattern("integration", "single", "h5ad")}.benchmark'
    shell:
        """
        {params.cmd} {input.pyscript} -i {input.adata} -o {output} \
	      -b {params.batch_key} --method {wildcards.method} {params.hvgs} {params.cell_type} \
	      {params.timing}
        """

# ------------------------------------------------------------------------------
# R specific integration rule.
# TODO: decorate with some detailed information
# ------------------------------------------------------------------------------
rule integration_run_r:
    input:
        adata  = get_prep_adata,
        rscript = "scripts/runMethods.R"
    output:
        cfg.get_filename_pattern("integration", "single", "rds")
    message:
        """
        Run {wildcards.method} on {wildcards.scaling} data
        feature selection: {wildcards.hvg}
        dataset: {wildcards.scenario}
        command: {params.cmd}
        hvgs: {params.hvgs}
        """
    params:
        batch_key = lambda wildcards: cfg.get_from_scenario(wildcards.scenario, key="batch_key"),
        hvgs      = lambda wildcards, input: cfg.get_hvg(wildcards, input.adata[0]),
        cmd       = f"conda run -n {cfg.r_env} Rscript",
        timing    = "-t" if cfg.timing else ""
    benchmark:
        f'{cfg.get_filename_pattern("integration", "single", "rds")}.benchmark'
    shell:
        """
        {params.cmd} {input.rscript} -i {input.adata} -o {output} -b {params.batch_key} \
            --method {wildcards.method} {params.hvgs} {params.timing}
        """

# ------------------------------------------------------------------------------
# Simply converts the RDS files created by the R scripts to h5ad files for
# further processing with the metrics rule
# ------------------------------------------------------------------------------
rule convert_RDS_h5ad:
    input:
        i = cfg.get_filename_pattern("integration", "single", "rds"),
        script = "scripts/runPost.py"
    output:
        cfg.get_filename_pattern("integration", "single", "rds_to_h5ad")
    message:
        """
        Convert integrated data from {wildcards.method} into h5ad
        """
    params:
        cmd = f"conda run -n {cfg.conv_env} python"
    shell:
        """
        if [ {wildcards.method} == "conos" ]
        then
            {params.cmd} {input.script} -i {input.i} -o {output} -c
        else
            {params.cmd} {input.script} -i {input.i} -o {output}
        fi
        """

# ------------------------------------------------------------------------------
# Compute metrics
# ------------------------------------------------------------------------------

rule metrics_unintegrated:
    input:        cfg.get_all_file_patterns("metrics_unintegrated")
    message:        "Collect all unintegrated metrics"

rule metrics_integrated:
    input: cfg.get_all_file_patterns("metrics")
    message: "Collect all integrated metrics"

all_metrics = rules.metrics_integrated.input
if cfg.unintegrated_m:
    all_metrics.extend(rules.metrics_unintegrated.input)

rule metrics:
    input:
        tables = all_metrics,
        script = "scripts/merge_metrics.py"
    output:
        cfg.get_filename_pattern("metrics", "final")
    message: "Merge all metrics"
    params:
        cmd = f"conda run -n {cfg.py_env} python"
    shell: "{params.cmd} {input.script} -i {input.tables} -o {output} --root {cfg.ROOT}"

def get_integrated_for_metrics(wildcards):
    if wildcards.method == "unintegrated":
        pattern = str(rules.integration_prepare.output)
        file = os.path.splitext(pattern)[0]
        return f"{file}.h5ad"
    elif cfg.get_from_method(wildcards.method, "R"):
        return cfg.get_filename_pattern("integration", "single", "rds_to_h5ad")
    else:
        return cfg.get_filename_pattern("integration", "single", "h5ad")

rule metrics_single:
    input:
        u      = lambda wildcards: cfg.get_from_scenario(wildcards.scenario, key="file"),
        i      = get_integrated_for_metrics,
        script = "scripts/metrics.py"
    output: cfg.get_filename_pattern("metrics", "single")
    message:
        """
        Metrics {wildcards}
        output: {output}
        """
    params:
        batch_key = lambda wildcards: cfg.get_from_scenario(wildcards.scenario, key="batch_key"),
        label_key = lambda wildcards: cfg.get_from_scenario(wildcards.scenario, key="label_key"),
        organism  = lambda wildcards: cfg.get_from_scenario(wildcards.scenario, key="organism"),
        assay     = lambda wildcards: cfg.get_from_scenario(wildcards.scenario, key="assay"),
        hvgs      = lambda wildcards: cfg.get_feature_selection(wildcards.hvg),
        cmd       = f"conda run -n {cfg.py_env} python"
    shell:
        """
        {params.cmd} {input.script} -u {input.u} -i {input.i} -o {output} -m {wildcards.method} \
        -b {params.batch_key} -l {params.label_key} --type {wildcards.o_type} \
        --hvgs {params.hvgs} --organism {params.organism} --assay {params.assay} -v
        """

# ------------------------------------------------------------------------------
# Save embeddings
# ------------------------------------------------------------------------------

rule embeddings_unintegrated:
    input:
        cfg.get_all_file_patterns("embeddings_unintegrated")
    message:
        "Collect all unintegrated embeddings"

rule embeddings_integrated:
    input: cfg.get_all_file_patterns("embeddings")
    message: "Collect all integrated embeddings"

all_embeddings = rules.embeddings_integrated.input
if cfg.unintegrated_m:
    all_embeddings.extend(rules.embeddings_unintegrated.input)

rule embeddings:
    input:
        csvs = all_embeddings
    output:
        cfg.get_filename_pattern("embeddings", "final")
    message:
        "Completed all embeddings"
    shell:
     """
     echo '{input.csvs}' | tr " " "\n" > {output}
     """

rule embeddings_single:
    input:
        adata  = get_integrated_for_metrics,
        script = "scripts/save_embeddings.py"
    output:
        coords = cfg.get_filename_pattern("embeddings", "single"),
        batch_png = cfg.get_filename_pattern("embeddings", "single").replace(".csv", "_batch.png"),
        labels_png = cfg.get_filename_pattern("embeddings", "single").replace(".csv", "_labels.png")
    message:
        """
        SAVE EMBEDDING
        Scenario: {wildcards.scenario} {wildcards.scaling} {wildcards.hvg}
        Method: {wildcards.method} {wildcards.o_type}
        Input: {input.adata}
        Output: {output}
        """
    params:
        batch_key = lambda wildcards: cfg.get_from_scenario(wildcards.scenario, key="batch_key"),
        label_key = lambda wildcards: cfg.get_from_scenario(wildcards.scenario, key="label_key"),
        cmd       = f"conda run -n {cfg.py_env} python"
    shell:
        """
        {params.cmd} {input.script} --input {input.adata} --outfile {output.coords} \
            --method {wildcards.method} --batch_key {params.batch_key} \
            --label_key {params.label_key} --result {wildcards.o_type}
        """

# ------------------------------------------------------------------------------
# Cell cycle score sanity check
# ------------------------------------------------------------------------------

rule cc_variation:
    input:
        tables = cfg.get_all_file_patterns("cc_variance", output_types=["full", "embed"]),
        script = "scripts/merge_cc_variance.py"
    output: cfg.get_filename_pattern("cc_variance", "final")
    params:
        cmd = f"conda run -n {cfg.py_env} python"
    shell: "{params.cmd} {input.script} -i {input.tables} -o {output} --root {cfg.ROOT}"

rule cc_single:
    input:
        u      = lambda wildcards: cfg.get_from_scenario(wildcards.scenario, key="file"),
        i      = cfg.get_filename_pattern("integration", "single"),
        script = "scripts/cell_cycle_variance.py"
    output: cfg.get_filename_pattern("cc_variance", "single")
    params:
        batch_key = lambda wildcards: cfg.get_from_scenario(wildcards.scenario, key="batch_key"),
        organism  = lambda wildcards: cfg.get_from_scenario(wildcards.scenario, key="organism"),
        assay     = lambda wildcards: cfg.get_from_scenario(wildcards.scenario, key="assay"),
        hvgs      = lambda wildcards: cfg.get_feature_selection(wildcards.hvg),
        cmd       = f"conda run -n {cfg.py_env} python"
    shell:
        """
        {params.cmd} {input.script} -u {input.u} -i {input.i} -o {output} \
        -b {params.batch_key} --assay {params.assay} --type {wildcards.o_type} \
        --hvgs {params.hvgs} --organism {params.organism}
<<<<<<< HEAD
        """
=======
        """

# ------------------------------------------------------------------------------
# Merge benchmark files
#
# Run this after the main pipeline using:
# snakemake --configfile config.yaml --cores 1 benchmarks
# ------------------------------------------------------------------------------

rule benchmarks:
    input:
        script = "scripts/merge_benchmarks.py"
    output:
        cfg.get_filename_pattern("benchmarks", "final")
    message: "Merge all benchmarks"
    params:
        cmd = f"conda run -n {cfg.py_env} python"
    shell: "{params.cmd} {input.script} -o {output} --root {cfg.ROOT}"
>>>>>>> 1748648f
<|MERGE_RESOLUTION|>--- conflicted
+++ resolved
@@ -303,9 +303,6 @@
         {params.cmd} {input.script} -u {input.u} -i {input.i} -o {output} \
         -b {params.batch_key} --assay {params.assay} --type {wildcards.o_type} \
         --hvgs {params.hvgs} --organism {params.organism}
-<<<<<<< HEAD
-        """
-=======
         """
 
 # ------------------------------------------------------------------------------
@@ -323,5 +320,4 @@
     message: "Merge all benchmarks"
     params:
         cmd = f"conda run -n {cfg.py_env} python"
-    shell: "{params.cmd} {input.script} -o {output} --root {cfg.ROOT}"
->>>>>>> 1748648f
+    shell: "{params.cmd} {input.script} -o {output} --root {cfg.ROOT}"