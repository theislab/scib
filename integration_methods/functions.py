#!/bin/env python

### D. C. Strobl, M. Müller; 2019-07-23

""" This module provides a toolkit for running a large range of single cell data integration methods
    as well as tools and metrics to benchmark them.
"""

import scanpy as sc
import anndata
import numpy as np

# first, some checker functions for data sanity
def checkAdata(adata):
    if type(adata) is not anndata.AnnData:
        raise TypeError('Input is not a valid AnnData object')

def checkBatch(batch, obs):
    if batch not in obs:
        raise ValueError('Selected batch column is not in obs')
    else:
        nBatch = obs[batch].nunique()
        print('Object contains '+str(nBatch)+' batches.')

def checkHVG(hvg, adata_var):
    if type(hvg) is not list:
        raise TypeError('HVG list is not a list')
    else:
        if not all(i in adata_var.index for i in hvg):
            raise ValueError('Not all HVGs are in the adata object')

def checkSanity(adata, batch, hvg):
    checkAdata(adata)
    checkBatch(batch, adata.obs)
    if hvg is not None:
        checkHVG(hvg, adata.var)

def splitBatches(adata, batch):
    split = []
    for i in adata.obs[batch].unique():
        split.append(adata[adata.obs[batch]==i])
    return split


# functions for running the methods

def runScanorama(adata, batch, hvg = None):
    import scanorama
    checkSanity(adata, batch, hvg)
    split = splitBatches(adata.copy(), batch)
    emb, corrected = scanorama.correct_scanpy(split, return_dimred=True)
    corrected = corrected[0].concatenate(corrected[1:])
    emb = np.concatenate(emb, axis=0)

    return emb, corrected

<<<<<<< HEAD
def runScGen(adata, cell_type='louvain', batch='method', model_path='./models/batch', epochs=100):
    if 'cell_type' not in adata.obs:
        adata.obs['cell_type'] = adata.obs[cell_type].copy()
    if 'batch' not in adata.obs:
        adata.obs['batch'] = adata.obs[batch].copy()
    
    # TODO: reduce data
        
    network = scgen.VAEArith(x_dimension= adata.shape[1], model_path=model_path)
    network.train(train_data=adata, n_epochs=epochs)
    corrected_adata = scgen.batch_removal(network, adata)
    network.sess.close()
    return corrected_adata
=======
def runMNN(adata, batch, hvg = None):
    import mnnpy
    checkSanity(adata, batch, hvg)
    split = splitBatches(adata, batch)

    corrected = mnnpy.mnn_correct(*split, var_subset=hvg)

    return corrected[0]

def runBBKNN(adata, batch, hvg=None):
    import bbknn
    checkSanity(adata, batch, hvg)
    sc.pp.pca(adata, svd_solver='arpack')
    corrected = bbknn.bbknn(adata, batch_key=batch, copy=True)
    return corrected

>>>>>>> 0d3f5dc1

if __name__=="__main__":
    adata = sc.read('testing.h5ad')
    #emb, corrected = runScanorama(adata, 'method', False)
    #print(emb)
    #print(corrected)


        
<|MERGE_RESOLUTION|>--- conflicted
+++ resolved
@@ -54,7 +54,6 @@
 
     return emb, corrected
 
-<<<<<<< HEAD
 def runScGen(adata, cell_type='louvain', batch='method', model_path='./models/batch', epochs=100):
     if 'cell_type' not in adata.obs:
         adata.obs['cell_type'] = adata.obs[cell_type].copy()
@@ -68,7 +67,7 @@
     corrected_adata = scgen.batch_removal(network, adata)
     network.sess.close()
     return corrected_adata
-=======
+
 def runMNN(adata, batch, hvg = None):
     import mnnpy
     checkSanity(adata, batch, hvg)
@@ -85,7 +84,6 @@
     corrected = bbknn.bbknn(adata, batch_key=batch, copy=True)
     return corrected
 
->>>>>>> 0d3f5dc1
 
 if __name__=="__main__":
     adata = sc.read('testing.h5ad')
