--- conflicted
+++ resolved
@@ -15,22 +15,7 @@
       license='MIT',
       url='https://github.com/theislab/scib',
       keywords = ['benchmark', 'single cell', 'data integration'], 
-<<<<<<< HEAD
-      install_requires=[            
-          'anndata>=0.7',
-          'scanpy',
-          'rpy2>=3',
-          'bbknn',
-          'anndata2ri',
-          'scanorama',
-          'memory_profiler',
-          'networkx>=2.3',
-          'python-igraph',
-          'louvain>=0.6,!=0.6.2'
-      ],
-=======
       install_requires=requirements,
->>>>>>> 5a75bd18
       classifiers=[
          'Development Status :: 3 - Alpha',      
          'Intended Audience :: Developers',      
