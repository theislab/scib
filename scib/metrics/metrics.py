--- conflicted
+++ resolved
@@ -10,11 +10,11 @@
 from .isolated_labels import isolated_labels
 from .kbet import kBET
 from .lisi import clisi_graph, ilisi_graph
+from .morans_i import morans_i
 from .nmi import nmi
 from .pcr import pcr_comparison
 from .silhouette import silhouette, silhouette_batch
 from .trajectory import trajectory_conservation
-from .morans_i import morans_i
 
 
 def metrics_fast(adata, adata_int, batch_key, label_key, **kwargs):
@@ -171,40 +171,6 @@
 
 
 def metrics(
-<<<<<<< HEAD
-        adata,
-        adata_int,
-        batch_key,
-        label_key,
-        embed='X_pca',
-        cluster_key='cluster',
-        cluster_nmi=None,
-        ari_=False,
-        nmi_=False,
-        nmi_method='arithmetic',
-        nmi_dir=None,
-        silhouette_=False,
-        si_metric='euclidean',
-        pcr_=False,
-        cell_cycle_=False,
-        organism='mouse',
-        hvg_score_=False,
-        isolated_labels_=False,  # backwards compatibility
-        isolated_labels_f1_=False,
-        isolated_labels_asw_=False,
-        n_isolated=None,
-        graph_conn_=False,
-        trajectory_=False,
-        moransi_=False,
-        kBET_=False,
-        lisi_graph_=False,
-        ilisi_=False,
-        clisi_=False,
-        subsample=0.5,
-        n_cores=1,
-        type_=None,
-        verbose=False,
-=======
     adata,
     adata_int,
     batch_key,
@@ -228,6 +194,7 @@
     n_isolated=None,
     graph_conn_=False,
     trajectory_=False,
+    moransi_=False,
     kBET_=False,
     lisi_graph_=False,
     ilisi_=False,
@@ -236,7 +203,6 @@
     n_cores=1,
     type_=None,
     verbose=False,
->>>>>>> c993ffd9
 ):
     """Master metrics function
 
@@ -500,16 +466,12 @@
         )
     else:
         trajectory_score = np.nan
-    
-    if moransi_: 
+
+    if moransi_:
         print("Moran's I score...")
-        moransi_score = morans_i(
-            adata, 
-            adata_int, 
-            batch_key=batch_key
-        )
-    else: 
-        moransi_score = np.nan 
+        moransi_score = morans_i(adata, adata_int, batch_key=batch_key)
+    else:
+        moransi_score = np.nan
 
     results = {
         "NMI_cluster/label": nmi_score,
@@ -526,33 +488,7 @@
         "cLISI": clisi,
         "hvg_overlap": hvg_score,
         "trajectory": trajectory_score,
-<<<<<<< HEAD
         "moransi": moransi_score,
     }
 
-    return pd.DataFrame.from_dict(results, orient="index")
-
-
-@deprecated
-def measureTM(*args, **kwargs):
-    """
-    :param *args: function to be tested for time and memory
-    :param **kwargs: list of function parameters
-    :returns: (memory (MB), time (s), list of *args function outputs)
-    """
-    import cProfile
-    from pstats import Stats
-
-    import memory_profiler
-
-    prof = cProfile.Profile()
-    out = memory_profiler.memory_usage((prof.runcall, args, kwargs), retval=True)
-    mem = np.max(out[0]) - out[0][0]
-    print(f"memory usage:{round(mem, 0)} MB")
-    print(f"runtime: {round(Stats(prof).total_tt, 0)} s")
-    return mem, Stats(prof).total_tt, out[1:]
-=======
-    }
-
-    return pd.DataFrame.from_dict(results, orient="index")
->>>>>>> c993ffd9
+    return pd.DataFrame.from_dict(results, orient="index")