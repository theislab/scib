--- conflicted
+++ resolved
@@ -17,19 +17,10 @@
 
     adata = sc.read(inPath)
 
-<<<<<<< HEAD
-
     # remove HVG if already precomputed
     if 'highly_variable' in adata.var:
         del adata.var['highly_variable']
 
-=======
-    # Prevent HVG selection for Seurat
-    if (method == scIB.integration.runSeurat) and (hvg > 500):
-        raise ValueError('Should not run Seurat with a priori HVG selection. '
-                         'Seurat will run its own feature selection.')
-    
->>>>>>> e4eaa99a
     if hvg > 500:
         adata = scIB.preprocessing.hvg_batch(adata,
                                              batch_key=batch,
