#!/usr/bin/env python
# coding: utf-8

import scanpy as sc
import scIB
import warnings
warnings.filterwarnings('ignore')


def runIntegration(inPath, outPath, method, hvg, batch, scale):
    """
    params:
        method: name of method
        batch: name of `adata.obs` column of the batch
        max_genes_hvg: maximum number of HVG
    """

    adata = sc.read(inPath)

<<<<<<< HEAD
    """
=======
    # remove HVG if already precomputed
    if 'highly_variable' in adata.var:
        del adata.var['highly_variable']

>>>>>>> ae3e96d9
    if hvg > 500:
        adata = scIB.preprocessing.hvg_batch(adata,
                                             batch_key=batch,
                                             target_genes=hvg,
                                             adataOut=True)
    """
    
<<<<<<< HEAD
    if timing:
        integrated_tmp = scIB.metrics.measureTM(method, adata, batch)
=======
    if scale:
        adata = scIB.preprocessing.scale_batch(adata, batch)

    integrated_tmp = scIB.metrics.measureTM(method, adata, batch)
>>>>>>> ae3e96d9

        integrated = integrated_tmp[2][0]


        integrated.uns['mem'] = integrated_tmp[0]
        integrated.uns['runtime'] = integrated_tmp[1]

    else:
        method(adata, batch)
    
    sc.write(outPath, integrated)

if __name__=='__main__':
    import argparse

    parser = argparse.ArgumentParser(description='Run the integration methods')

    parser.add_argument('-m', '--method', required=True)
    parser.add_argument('-i', '--input_file', required=True)
    parser.add_argument('-o', '--output_file', required=True)
    parser.add_argument('-b', '--batch', required=True, help='Batch variable')
    parser.add_argument('-v', '--hvgs', help='Number of highly variable genes', default=2000)
<<<<<<< HEAD
    parser.add_argument("-t", '--timing', help='Activate runtime and memory profiling', action='store_true')
=======
    parser.add_argument('-s', '--scale', action='store_true', help='Scale the data per batch')
>>>>>>> ae3e96d9

    args = parser.parse_args()
    file = args.input_file
    out = args.output_file
    batch = args.batch
    hvg = int(args.hvgs)
<<<<<<< HEAD
    timing = args.timing
=======
    scale = args.scale
>>>>>>> ae3e96d9
    method = args.method
    methods = {
        'scanorama': scIB.integration.runScanorama,
        'trvae': scIB.integration.runTrVae,
        'trvaep': scIB.integration.runTrVaep,
        'seurat': scIB.integration.runSeurat,
        'harmony': scIB.integration.runHarmony,
        'mnn': scIB.integration.runMNN,
        'bbknn': scIB.integration.runBBKNN,
        'conos': scIB.integration.runConos,
        'scvi': scIB.integration.runScvi,
        'combat': scIB.integration.runCombat
    }
    
    if method not in methods.keys():
        raise ValueError('Method does not exist. Please use one of the following:\n'+str(list(methods.keys())))
    
    run= methods[method]
    runIntegration(file, out, run, hvg, batch, scale)<|MERGE_RESOLUTION|>--- conflicted
+++ resolved
@@ -16,31 +16,12 @@
     """
 
     adata = sc.read(inPath)
-
-<<<<<<< HEAD
-    """
-=======
-    # remove HVG if already precomputed
-    if 'highly_variable' in adata.var:
-        del adata.var['highly_variable']
-
->>>>>>> ae3e96d9
-    if hvg > 500:
-        adata = scIB.preprocessing.hvg_batch(adata,
-                                             batch_key=batch,
-                                             target_genes=hvg,
-                                             adataOut=True)
-    """
-    
-<<<<<<< HEAD
-    if timing:
-        integrated_tmp = scIB.metrics.measureTM(method, adata, batch)
-=======
     if scale:
         adata = scIB.preprocessing.scale_batch(adata, batch)
 
-    integrated_tmp = scIB.metrics.measureTM(method, adata, batch)
->>>>>>> ae3e96d9
+
+    if timing:
+        integrated_tmp = scIB.metrics.measureTM(method, adata, batch)
 
         integrated = integrated_tmp[2][0]
 
@@ -63,22 +44,16 @@
     parser.add_argument('-o', '--output_file', required=True)
     parser.add_argument('-b', '--batch', required=True, help='Batch variable')
     parser.add_argument('-v', '--hvgs', help='Number of highly variable genes', default=2000)
-<<<<<<< HEAD
     parser.add_argument("-t", '--timing', help='Activate runtime and memory profiling', action='store_true')
-=======
     parser.add_argument('-s', '--scale', action='store_true', help='Scale the data per batch')
->>>>>>> ae3e96d9
 
     args = parser.parse_args()
     file = args.input_file
     out = args.output_file
     batch = args.batch
     hvg = int(args.hvgs)
-<<<<<<< HEAD
     timing = args.timing
-=======
     scale = args.scale
->>>>>>> ae3e96d9
     method = args.method
     methods = {
         'scanorama': scIB.integration.runScanorama,
