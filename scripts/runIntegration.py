#!/usr/bin/env python
# coding: utf-8

import scanpy as sc
import scIB
import warnings
warnings.filterwarnings('ignore')

<<<<<<< HEAD
def runIntegration(inPath, outPath, method, hvg, batch, groups=None):
=======
def runIntegration(inPath, outPath, method, hvg, batch, max_genes_hvg, group=None):
>>>>>>> b0d0fc4b
    """
    params:
        method: name of method
        batch: name of `adata.obs` column of the batch
        max_genes_hvg: maximum number of HVG
        groups: name of cell type or cluster column. Only needed for scGen (atm)
    """

    adata = sc.read(inPath)

    if hvg > 500:
        adata = scIB.preprocessing.hvg_batch(adata,
                                             batch_key=batch,
                                             target_genes=hvg,
                                             adataOut=True)
    
    if group is not None:
        integrated_tmp = scIB.metrics.measureTM(method, adata, batch, group)
    else:
        integrated_tmp = scIB.metrics.measureTM(method, adata, batch)

    integrated = integrated_tmp[2][0]


    integrated.uns['mem'] = integrated_tmp[0]
    integrated.uns['runtime'] = integrated_tmp[1]

    sc.write(outPath, integrated)

if __name__=='__main__':
    import argparse

    parser = argparse.ArgumentParser(description='Run the integration methods')

    parser.add_argument('-m', '--method', required=True)
    parser.add_argument('-i', '--input_file', required=True)
    parser.add_argument('-o', '--output_file', required=True)
    parser.add_argument('-b', '--batch', required=True, help='Batch variable')
    parser.add_argument('-c', '--group', default=None, help='Group variable (cell type or cluster)')
    parser.add_argument('-v', '--hvgs', help='Number of highly variable genes', default=2000)

    args = parser.parse_args()
    file = args.input_file
    out = args.output_file
    batch = args.batch
    hvg = int(args.hvgs)
    method = args.method
    methods = {
        'scanorama': scIB.integration.runScanorama,
        'scgen': scIB.integration.runScGen,
        'seurat': scIB.integration.runSeurat,
        'harmony': scIB.integration.runHarmony,
        'mnn': scIB.integration.runMNN,
        'bbknn': scIB.integration.runBBKNN,
        'conos': scIB.integration.runConos
    }
    
    if method not in methods.keys():
        raise ValueError('Method does not exist. Please use one of the following:\n'+str(list(methods.keys())))
    
    run= methods[method]
    runIntegration(file, out, run, hvg, batch)<|MERGE_RESOLUTION|>--- conflicted
+++ resolved
@@ -6,11 +6,8 @@
 import warnings
 warnings.filterwarnings('ignore')
 
-<<<<<<< HEAD
+
 def runIntegration(inPath, outPath, method, hvg, batch, groups=None):
-=======
-def runIntegration(inPath, outPath, method, hvg, batch, max_genes_hvg, group=None):
->>>>>>> b0d0fc4b
     """
     params:
         method: name of method
