--- conflicted
+++ resolved
@@ -16,11 +16,8 @@
 class ParsedConfig:
 
     OUTPUT_FILE_TYPES = ['prepare', 'integration', 'metrics', 'metrics_unintegrated',
-<<<<<<< HEAD
-                         'embeddings', 'embeddings_unintegrated', 'cc_variance']
-=======
-                         'cc_variance', 'benchmarks']
->>>>>>> 1748648f
+                         'embeddings', 'embeddings_unintegrated', 'cc_variance',
+                         'benchmarks']
     OUTPUT_LEVELS     = ['single', 'final', 'by_method', 'by_method_scaling',
                          'directory_by_setting']
     OUTPUT_TYPES      = ['full', 'embed', 'knn']
@@ -139,13 +136,9 @@
             "prepare"     : "{method}.h5ad",
             "integration" : "{method}.h5ad",
             "metrics"     : "{method}_{o_type}.csv",
-<<<<<<< HEAD
             "embeddings"  : "{method}_{o_type}.csv",
-            "cc_variance" : "{method}_{o_type}.csv"
-=======
             "cc_variance" : "{method}_{o_type}.csv",
             "benchmarks"  : None
->>>>>>> 1748648f
         }
 
         # in case of R, we need a different suffix for the integration part
