import pathlib
from snakemake.io import expand, load_configfile


def as_list(x):
        return x if isinstance(x, list) else [x]


def join_path(*args):
    path = pathlib.Path(args[0])
    for d in args[1:]:
        path = path / d
    return str(path)


class ParsedConfig:

    OUTPUT_FILE_TYPES = ['prepare', 'integration', 'metrics', 'metrics_unintegrated', 'metrics_recomp',
                         'embeddings', 'embeddings_unintegrated', 'cc_variance',
                         'benchmarks']
    OUTPUT_LEVELS     = ['single', 'final', 'by_method', 'by_method_scaling',
                         'directory_by_setting']
    OUTPUT_TYPES      = ['full', 'embed', 'knn']

    def __init__(self, config):

        # TODO: define and check schema of config

        self.ROOT              = config["ROOT"]
        self.DATA_SCENARIOS    = config["DATA_SCENARIOS"]
        self.SCALING           = config["SCALING"]
        self.FEATURE_SELECTION = config["FEATURE_SELECTION"]
        self.METHODS           = config["METHODS"]
        self.timing            = config["timing"]
        self.r_env             = config["r_env"]
        self.py_env            = config["py_env"]
        self.conv_env          = config["conv_env"]
        try:
            self.unintegrated_m = config["unintegrated_metrics"]
        except:
            self.unintegrated_m = False


    def get_all_scalings(self):
        return self.SCALING


    def get_all_feature_selections(self):
        return self.FEATURE_SELECTION.keys()

    # --------------------------------------------------------------------------
    # Gets all available methods. filter for framework (R/python) if needed.
    #
    # @param framework Only methods based on the framework will be retrieved.
    # one of ["python", "R", "both"], default: both
    # --------------------------------------------------------------------------
    def get_all_methods(self, framework="both"):
        all_methods = []
        for method in self.METHODS:
            is_r = self.get_from_method(method, "R")
            if framework == "both":
                all_methods.append(method)
            elif (framework == "python") and (not is_r):
                all_methods.append(method)
            elif (framework == "R") and (is_r):
                all_methods.append(method)

        return all_methods


    def get_all_scenarios(self):
        return self.DATA_SCENARIOS.keys()


    def get_feature_selection(self, key):

        if key not in self.FEATURE_SELECTION:
            raise ValueError(f"{key} not a valid key for scaling")

        return self.FEATURE_SELECTION[key]

    def get_from_method(self, method, key):

        if method not in self.METHODS:
            raise ValueError(f"{method} not defined as method")

        if key not in self.METHODS[method]:
            return False
            #raise ValueError(f"{key} not a valid attribute of scenario {scenario}")

        return self.METHODS[method][key]

    def get_hvg(self, wildcards, adata_path):

        n_hvgs = self.get_feature_selection(wildcards.hvg)

        if n_hvgs == 0:
                return ""

        if self.get_from_method(wildcards.method, "R"):
            path_parts = adata_path.split('.')
            path_parts[-2] += '_hvg'
            hvg_path = '.'.join(path_parts)
            return f'-v "{hvg_path}"'

        return f"-v {n_hvgs}"


    def get_from_scenario(self, scenario, key):

        if scenario not in self.DATA_SCENARIOS:
            raise ValueError(f"{scenario} not defined as scenario")

        if key not in self.DATA_SCENARIOS[scenario]:
            return False

        return self.DATA_SCENARIOS[scenario][key]


    def get_filename_pattern(self, file_type, level, file_suffix=None):
        """
        file_type: ParsedConfig.OUTPUT_FILE_TYPES
        level: one of ParsedConfig.OUTPUT_LEVELS
        """

        if file_type not in ParsedConfig.OUTPUT_FILE_TYPES:
            raise ValueError(f"{file_type} not a valid output file type")

        if level not in ParsedConfig.OUTPUT_LEVELS:
            raise ValueError(f"{level} not a valid output level")

        if file_suffix not in ["rds", "rds_to_h5ad", "h5ad", None]:
            raise ValueError(f"{file_suffix} not a valid output file suffix")

        file_suffixes = {
            "prepare"     : "{method}.h5ad",
            "integration" : "{method}.h5ad",
            "metrics"     : "{method}_{o_type}.csv",
            "metrics_recomp": "{method}_{o_type}.csv",
            "embeddings"  : "{method}_{o_type}.csv",
            "cc_variance" : "{method}_{o_type}.csv",
            "metrics_recomp": "{method}_{o_type}.csv",
            "benchmarks"  : None
        }

        # in case of R, we need a different suffix for the integration part
        if file_suffix == "rds":
            file_suffixes["integration"] = "R/{method}.RDS"
        elif file_suffix == "rds_to_h5ad":
            file_suffixes["integration"] = "R/{method}.h5ad"

        suffix = file_suffixes[file_type]

        if level == "single":
            return join_path(self.ROOT, "{scenario}", file_type, "{scaling}", "{hvg}", suffix)
        elif level == "directory_by_setting":
            return join_path(self.ROOT, "{scenario}", file_type, "{scaling}", "{hvg}")
        elif level == "by_method":
            return join_path(self.ROOT, "{{scenario}}", file_type, "{{scaling}}", "{{hvg}}", suffix)
        elif level == "by_method_scaling":
            return join_path(self.ROOT, "{{scenario}}", file_type, "{scaling}", "{{hvg}}", suffix)
        elif level == "final":
            return join_path(self.ROOT, f"{file_type}.csv")
        #elif level == "scaled_final":
        #    return join_path(self.ROOT, f"{file_type}_scaled.csv")




    def get_all_file_patterns(self, file_type, output_types=None):
        """
        Collect all expanded file patterns
        file_type: one of ['integration', 'metrics', 'cc_variance']
        output_types: output type or list of output types to be considered.
            If output_types==None, all output types are included.
            Useful if a certain metric is examined on a specific output type.
            Output types are ['full', 'embed', 'knn']
        """

        if file_type not in ParsedConfig.OUTPUT_FILE_TYPES:
            raise ValueError(f"{file_type} not a valid output file type")

        if output_types is None:
            output_types = ParsedConfig.OUTPUT_TYPES
        else:
            for ot in output_types:
                if ot not in ParsedConfig.OUTPUT_TYPES:
                    raise ValueError(f"{output_types} not a valid output type")

        all_files = []

        if file_type == 'metrics_unintegrated':
                # add unintegrated
                file_pattern = self.get_filename_pattern("metrics", "single")
                all_files = expand(file_pattern,
                                   scenario=self.get_all_scenarios(),
                                   hvg="full_feature",
                                   scaling="unscaled",
                                   method="unintegrated", o_type="full")
        elif file_type == 'embeddings_unintegrated':
                # add unintegrated
                file_pattern = self.get_filename_pattern("embeddings", "single")
                all_files = expand(file_pattern,
                                   scenario=self.get_all_scenarios(),
                                   hvg="full_feature",
                                   scaling="unscaled",
                                   method="unintegrated", o_type="full")
        else:
            for method in self.METHODS:

                ot = self.get_from_method(method, "output_type")
                # keep only types to be considered
                ot = [x for x in as_list(ot) if x in as_list(output_types)]
                if not ot:
                    continue # skip if method does not have any

                # skip scaling for certain methods
                scaling = self.SCALING.copy()
                skip_scaling = self.get_from_method(method, "no_scale")
                if skip_scaling and "scaled" in scaling:
                    scaling.remove("scaled")

                file_level = "by_method_scaling"

                if file_type == 'integration':
                    is_r = self.get_from_method(method, "R")
                    if is_r:
                        file_pattern = self.get_filename_pattern(file_type, file_level, "rds_to_h5ad")
                    else:
                        file_pattern = self.get_filename_pattern(file_type, file_level, "h5ad")

                    expanded = expand(file_pattern, method=method, scaling=scaling)

<<<<<<< HEAD
                elif file_type in ['metrics', 'cc_variance', 'metrics_recomp']:
=======
                elif file_type in ['metrics', 'cc_variance', 'embeddings', 'metrics_recomp']:
>>>>>>> 8b746fa3
                    file_pattern = self.get_filename_pattern(file_type, file_level)
                    expanded = expand(file_pattern, method=method, o_type=ot, scaling=scaling)
                else:
                    raise ValueError(f"{file_type} is not a valid file type")

                for p in expanded:
                    f = expand(p, scenario=self.get_all_scenarios(),
                               hvg=self.get_all_feature_selections())
                    all_files.extend(f)

        return all_files<|MERGE_RESOLUTION|>--- conflicted
+++ resolved
@@ -136,7 +136,6 @@
             "prepare"     : "{method}.h5ad",
             "integration" : "{method}.h5ad",
             "metrics"     : "{method}_{o_type}.csv",
-            "metrics_recomp": "{method}_{o_type}.csv",
             "embeddings"  : "{method}_{o_type}.csv",
             "cc_variance" : "{method}_{o_type}.csv",
             "metrics_recomp": "{method}_{o_type}.csv",
@@ -231,11 +230,7 @@
 
                     expanded = expand(file_pattern, method=method, scaling=scaling)
 
-<<<<<<< HEAD
-                elif file_type in ['metrics', 'cc_variance', 'metrics_recomp']:
-=======
                 elif file_type in ['metrics', 'cc_variance', 'embeddings', 'metrics_recomp']:
->>>>>>> 8b746fa3
                     file_pattern = self.get_filename_pattern(file_type, file_level)
                     expanded = expand(file_pattern, method=method, o_type=ot, scaling=scaling)
                 else:
