--- conflicted
+++ resolved
@@ -115,11 +115,7 @@
         silhouette_ = False
         pcr_ = False
         cell_cycle_ = False
-<<<<<<< HEAD
         kBET_ = True
-=======
-        kBET_ = True 
->>>>>>> 44150a58
         lisi_ = True
     
     if verbose:
