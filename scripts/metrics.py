--- conflicted
+++ resolved
@@ -67,7 +67,7 @@
     print("reading adata after integration")
     adata_int = sc.read(args.integrated, cache=True)
     print(adata_int)
-<<<<<<< HEAD
+
     if (n_hvgs is not None):
         if (adata_int.n_vars < n_hvgs):
             raise ValueError("There are less genes in the uncorrected adata than specified for HVG selection")
@@ -83,8 +83,6 @@
         adata_int.obs[batch_key] = adata.obs[batch_key]
         #print(adata.obs[batch_key].value_counts())
         #print(adata_int.obs[batch_key].value_counts())
-
-=======
     
     # check input files
     if adata.n_obs != adata_int.n_obs:
@@ -98,7 +96,6 @@
         message += "than specified for HVG selection."
         raise ValueError(message)    
     
->>>>>>> 359bd5ea
     # DATA REDUCTION
     # select options according to type
     
