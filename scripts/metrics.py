--- conflicted
+++ resolved
@@ -133,15 +133,6 @@
         kBET_ = False #until we have determined how to convert the bbknn knn-graph to FNN format, which kBET uses
         lisi_ = False
     
-<<<<<<< HEAD
-    print("computing metrics")
-    results = scIB.me.metrics(adata, adata_int, hvg=hvg, cluster_nmi=cluster_nmi,
-                    batch_key=batch_key, label_key=label_key,
-                    silhouette_=silhouette_, si_embed=si_embed,
-                    nmi_=True, ari_=True, nmi_method='max', nmi_dir=None,
-                    pcr_=pcr_, kBET_=kBET_, lisi_ = lisi_, cell_cycle_=cc, metric_type = args.type, verbose=False, organism=organism
-                    )
-=======
     if verbose:
         print(f'type:\t{type_}')
         print(f'    ASW:\t{silhouette_}')
@@ -162,7 +153,6 @@
                               kBET_=kBET_,
                               lisi_ = lisi_
                              )
->>>>>>> 28dea60a
     results.rename(columns={results.columns[0]:out_prefix}, inplace=True)
     # save metrics' results
     results.to_csv(os.path.join(args.output, f'{out_prefix}_metrics.csv'))
