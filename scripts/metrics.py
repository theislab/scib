#!/usr/bin/env python
# coding: utf-8

import scanpy as sc
import scIB
import numpy as np
import warnings
warnings.filterwarnings('ignore')

# types of integration output
RESULT_TYPES = [
    "full", # reconstructed expression data
    "embed", # embedded/latent space
    "knn" # only corrected neighbourhood graph as output
]
ASSAYS = ["expression", "atac", "simulation"]

if __name__=='__main__':
    """
    read adata object, compute all metrics and output csv.
    """
    
    import argparse
    import os

    parser = argparse.ArgumentParser(description='Compute all metrics')
    
    parser.add_argument('-u', '--uncorrected', required=True)
    parser.add_argument('-i', '--integrated', required=True)
    parser.add_argument('-o', '--output', required=True, help='output directory')
    
    parser.add_argument('-b', '--batch_key', required=True, help='Key of batch')
    parser.add_argument('-l', '--label_key', required=True, help='Key of annotated labels e.g. "cell_type"')
    
    parser.add_argument('--organism', required=True)
    parser.add_argument('--type', required=True, choices=RESULT_TYPES, help='Type of result: full, embed, knn\n full: scanorama, seurat, MNN\n embed: scanorama, Harmony\n knn: BBKNN')
    parser.add_argument('--assay', default='expression', choices=ASSAYS, help='Experimental assay')
    parser.add_argument('--hvgs', default=0, help='Number of highly variable genes. Use 0 to specify that no feature selection had been used.', type=int)
    #parser.add_argument('--diffconn', default='somefile.mtx', help='A precomputed connectivity matrix for kBET. Only used for knn type.')
    parser.add_argument('-v', '--verbose', action='store_true')
    
    args = parser.parse_args()
    
    verbose = args.verbose
    type_ = args.type
    batch_key = args.batch_key
    label_key = args.label_key
    assay = args.assay
    organism = args.organism
    n_hvgs = args.hvgs if args.hvgs > 0 else None
    diff_conn = 'somefile.mtx'
    
    # set prefix for output and results column name
    base = os.path.basename(args.integrated)
    out_prefix = f'{os.path.splitext(base)[0]}_{args.type}'
    cluster_nmi = os.path.join(args.output, f'{out_prefix}_int_nmi.txt')

    if verbose:
        print('Options')
        print(f'    type:\t{type_}')
        print(f'    batch_key:\t{batch_key}')
        print(f'    label_key:\t{label_key}')
        print(f'    assay:\t{assay}')
        print(f'    organism:\t{organism}')
        print(f'    n_hvgs:\t{n_hvgs}')
        print(f'    out_prefix:\t{out_prefix}')
        print(f'    optimised clustering results:\t{cluster_nmi}')
    
    ###


    empty_file = False

    print("reading adata before integration")
    adata = sc.read(args.uncorrected, cache=True)
    print(adata)
    print("reading adata after integration")
    if os.stat(args.integrated).st_size == 0:
        print(f'{args.integrated} is empty, setting all metrics to NA.')
        adata_int = adata
        empty_file = True
    else:
        adata_int = sc.read(args.integrated, cache=True)
        print(adata_int)

    if (n_hvgs is not None):
        if (adata_int.n_vars < n_hvgs):
            raise ValueError("There are less genes in the uncorrected adata than specified for HVG selection")
       
    # check input files
    if adata.n_obs != adata_int.n_obs:
        message = "The datasets have different numbers of cells before and after integration."
        message += "Please make sure that both datasets match."
        raise ValueError(message)
    
    #check if the obsnames were changed and rename them in that case
    if len(set(adata.obs_names).difference(set(adata_int.obs_names))) > 0:
        #rename adata_int.obs[batch_key] labels by overwriting them with the pre-integration labels
        new_obs_names = ['-'.join(idx.split('-')[:-1]) for idx in adata_int.obs_names]

        if len(set(adata.obs_names).difference(set(new_obs_names))) == 0:
            adata_int.obs_names = new_obs_names
        else:
            raise ValueError('obs_names changed after integration!')
            
    #batch_key might be overwritten, so we match it to the pre-integrated labels
    adata_int.obs[batch_key] = adata_int.obs[batch_key].astype('category')
    if not np.array_equal(adata.obs[batch_key].cat.categories,adata_int.obs[batch_key].cat.categories):
        #pandas uses the table index to match the correct labels 
        adata_int.obs[batch_key] = adata.obs[batch_key]
        #print(adata.obs[batch_key].value_counts())
        #print(adata_int.obs[batch_key].value_counts())


    if (n_hvgs is not None) and (adata_int.n_vars < n_hvgs):
        # check number of HVGs to be computed
        message = "There are fewer genes in the uncorrected adata "
        message += "than specified for HVG selection."
        raise ValueError(message)    
    
    # DATA REDUCTION
    # select options according to type
    
    # case 1: full expression matrix, default settings
    precompute_pca = True
    recompute_neighbors = True
    embed = 'X_pca'
    
    # distinguish between subsetted and full expression matrix
    # compute HVGs only if output is not already subsetted
    if adata.n_vars > adata_int.n_vars:
        n_hvgs = None
    
    # case 2: embedding output
    if (type_ == "embed"):
        n_hvgs = None
        embed = "X_emb"
        # legacy check
        if ('emb' in adata_int.uns) and (adata_int.uns['emb']):
            adata_int.obsm["X_emb"] = adata_int.obsm["X_pca"].copy()
    
    # case3: kNN graph output
    elif (type_ == "knn"):
        n_hvgs = None
        precompute_pca = False
        recompute_neighbors = False
        #set path to precomputed connectivities file
        diff_conn = (args.integrated).split('.h5ad')[0] + '_diffconn.mtx'
    
    if verbose:
        print('reduce integrated data:')
        print(f'    HVG selection:\t{n_hvgs}')
        message = f'    compute neighbourhood graph:\t{recompute_neighbors}'
        if recompute_neighbors:
            message += f' on {embed}'
        print(message)
        print(f'    precompute PCA:\t{precompute_pca}')

    if not empty_file:
        scIB.preprocessing.reduce_data(adata_int,
                                       n_top_genes=n_hvgs,
                                       neighbors=recompute_neighbors, use_rep=embed,
                                       pca=precompute_pca, umap=False)
    
    print("computing metrics")
    # DEFAULT
    silhouette_ = True
    nmi_ = True
    ari_ = True
    pcr_ = True
    cell_cycle_ = True
    isolated_labels_ = True
    hvg_score_ = True
    graph_conn_ = True
    kBET_ = True
    #lisi_ = True
    lisi_graph_ = True
    
    
    # by output type
    if (type_ == "embed"):
        hvg_score_ = False
    elif (type_ == "knn"):
        silhouette_ = False
        pcr_ = False
        cell_cycle_ = False
        hvg_score_ = False
        #lisi_ = False
    
     # by assay
    if args.assay == 'atac':
        cell_cycle_ = False
        hvg_score_ = False
    elif args.assay == 'simulation':
        cell_cycle_ = False
    
    # check if pseudotime data exists in original data
    if 'dpt_pseudotime' in adata.obs:
        trajectory_ = True
    else:
        trajectory_ = False

    if empty_file:
        silhouette_=False
        nmi_=False
        ari_=False
        pcr_=False
        cell_cycle_=False
        isolated_labels_=False
        hvg_score_=False
        graph_conn_=False
        kBET_=False
        #lisi_=False
        lisi_graph_=False
        trajectory_=False

    if verbose:
        print(f'type:\t{type_}')
        print(f'    ASW:\t{silhouette_}')
        print(f'    NMI:\t{nmi_}')
        print(f'    ARI:\t{ari_}')
        print(f'    PCR:\t{pcr_}')
        print(f'    cell cycle:\t{cell_cycle_}')
        print(f'    iso lab F1:\t{isolated_labels_}')
        print(f'    iso lab ASW:\t{isolated_labels_ & silhouette_}')
        print(f'    HVGs:\t{hvg_score_}')
        print(f'    kBET:\t{kBET_}')
        #print(f'    LISI:\t{lisi_}')
        print(f'    LISI:\t{lisi_graph_}')
        print(f'    Trajectory:\t{trajectory_}')
        
    results = scIB.me.metrics(adata, adata_int, verbose=verbose,
                              hvg_score_=hvg_score_, cluster_nmi=cluster_nmi,
                              batch_key=batch_key, label_key=label_key,
                              silhouette_=silhouette_, embed=embed,
                              type_ = type_, 
                              nmi_=nmi_, nmi_method='arithmetic', nmi_dir=None,
                              ari_=ari_,
                              pcr_=pcr_,
                              cell_cycle_=cell_cycle_, organism=organism,
                              isolated_labels_=isolated_labels_, n_isolated=None,
<<<<<<< HEAD
                              kBET_=kBET_, diff_conn = diff_conn,
                              lisi_=lisi_,
=======
                              graph_conn_=graph_conn_,
                              kBET_=kBET_,
                              #lisi_=lisi_,
                              lisi_graph_= lisi_graph_,
>>>>>>> 50cc145b
                              trajectory_=trajectory_
                             )
    results.rename(columns={results.columns[0]:out_prefix}, inplace=True)
    if verbose:
        print(results)
    # save metrics' results
    results.to_csv(os.path.join(args.output, f'{out_prefix}.csv'))

    print("done")
<|MERGE_RESOLUTION|>--- conflicted
+++ resolved
@@ -36,7 +36,6 @@
     parser.add_argument('--type', required=True, choices=RESULT_TYPES, help='Type of result: full, embed, knn\n full: scanorama, seurat, MNN\n embed: scanorama, Harmony\n knn: BBKNN')
     parser.add_argument('--assay', default='expression', choices=ASSAYS, help='Experimental assay')
     parser.add_argument('--hvgs', default=0, help='Number of highly variable genes. Use 0 to specify that no feature selection had been used.', type=int)
-    #parser.add_argument('--diffconn', default='somefile.mtx', help='A precomputed connectivity matrix for kBET. Only used for knn type.')
     parser.add_argument('-v', '--verbose', action='store_true')
     
     args = parser.parse_args()
@@ -48,7 +47,6 @@
     assay = args.assay
     organism = args.organism
     n_hvgs = args.hvgs if args.hvgs > 0 else None
-    diff_conn = 'somefile.mtx'
     
     # set prefix for output and results column name
     base = os.path.basename(args.integrated)
@@ -144,8 +142,6 @@
         n_hvgs = None
         precompute_pca = False
         recompute_neighbors = False
-        #set path to precomputed connectivities file
-        diff_conn = (args.integrated).split('.h5ad')[0] + '_diffconn.mtx'
     
     if verbose:
         print('reduce integrated data:')
@@ -172,7 +168,7 @@
     isolated_labels_ = True
     hvg_score_ = True
     graph_conn_ = True
-    kBET_ = True
+    kBET_ = False
     #lisi_ = True
     lisi_graph_ = True
     
@@ -239,15 +235,10 @@
                               pcr_=pcr_,
                               cell_cycle_=cell_cycle_, organism=organism,
                               isolated_labels_=isolated_labels_, n_isolated=None,
-<<<<<<< HEAD
-                              kBET_=kBET_, diff_conn = diff_conn,
-                              lisi_=lisi_,
-=======
                               graph_conn_=graph_conn_,
                               kBET_=kBET_,
                               #lisi_=lisi_,
                               lisi_graph_= lisi_graph_,
->>>>>>> 50cc145b
                               trajectory_=trajectory_
                              )
     results.rename(columns={results.columns[0]:out_prefix}, inplace=True)
