--- conflicted
+++ resolved
@@ -106,10 +106,9 @@
         return clust_df
     return None
 
-<<<<<<< HEAD
+
+### NMI normalised mutual information
 '''
-=======
->>>>>>> 5b599b0e
 def nmi(adata, labelColumn, res=0.5):
     import sklearn.metrics as scm
     sc.tl.louvain(adata, resolution=res, key_added='louvain_post')
@@ -117,14 +116,8 @@
     labels_post = adata.obs['louvain_post']
     
     return scm.normalized_mutual_info_score(labels_pre, labels_post)
-<<<<<<< HEAD
 '''
 
-=======
-
-'''
->>>>>>> 5b599b0e
-### NMI normalised mutual information
 def nmi(adata, group1, group2, average_method='max'):
     """
     """
@@ -172,7 +165,7 @@
     os.remove(group2_file)
     
     return nmi_max
-<<<<<<< HEAD
+
 
 def nmi_Lanc(adata, group1, group2, nmi_dir="../../mutual3/"):
     import subprocess
@@ -194,10 +187,6 @@
     return nmi_out.split('\t')[1]
 
 def write_tmp_labels(adata, group_name, to_int=False, delim='\n'):
-=======
-'''
-def write_tmp_labels(adata, group_name, to_int=False):
->>>>>>> 5b599b0e
     """
     write the values of a specific obs column into a temporary file in text format
     params:
