import numpy as np
from scipy import sparse
import pandas as pd
import seaborn as sns
import scanpy as sc
import anndata
from scIB.utils import *
from scIB.preprocessing import hvg_intersect

import rpy2.rinterface_lib.callbacks
import logging
rpy2.rinterface_lib.callbacks.logger.setLevel(logging.ERROR) # Ignore R warning messages
import rpy2.robjects as ro
import anndata2ri


### Silhouette score
def silhouette_score(adata, batch='study', group='cell_type', metric='euclidean', embed='X_pca', verbose=True):
    """
    Silhouette score subsetted for each cluster (group) between batches.
    This results in 1 score per group label
    params:
        adata: 
        batch: batches to be compared against
        group: group labels to be subsetted by e.g. cell type
        metric: 
        embed: name of column in adata.obsm
    returns:
        per_group: scores per group label
        sil_means: mean silhouette score of group means
    """
    import sklearn.metrics as scm
    
    checkAdata(adata)
    checkBatch(batch, adata.obs)
    checkBatch(group, adata.obs)
    
    if embed not in adata.obsm.keys():
        print(adata.obsm.keys())
        raise KeyError(f'{embed} not in obsm')
    
    # ony look at group labels that are present for all batches
    n_batch = adata.obs[batch].nunique()
    labels = adata.obs.groupby(group)[batch].nunique()
    labels = labels[labels == n_batch]
    
    sil_means = []
    per_group = []
    for j in labels.index:
        tmp_type = adata[adata.obs[group] == j]
        sil = scm.silhouette_score(tmp_type.obsm[embed], tmp_type.obs[batch], metric=metric)
        sil_means.append(sil)
        per_group.extend(scm.silhouette_samples(tmp_type.obsm[embed], tmp_type.obs[batch], metric=metric))
    per_group = [abs(i) for i in per_group] # take only absolute value
    
    if verbose:
        print(f'mean silhouette over label means: {np.mean(sil_means)}')
        print(f'mean silhouette per cell: {np.mean(per_group)}')
    
    return per_group, sil_means

def plot_silhouette_score(adata_dict, verbose=True):
    """
    params:
        adata_dict: dictionary of adata objects, each labeled by e.g. integration method name
    """
    
    sns.set_context('talk')
    with sns.set_palette('Dark2'):
        for label, adata in adata_dict.items():
            checkAdata(adata)
            per_group, sil_means = silhouette_score(adata, verbose=verbose)
            sns.distplot(per_group, label=label, hist=False)

### Naive cluster overlap
def cluster_overlap(adata, group1='louvain', group2='louvain_post'):
    
    checkAdata(adata)
    checkBatch(group1, adata.obs)
    checkBatch(group2, adata.obs)
    
    cluster_ov = {}
    louv_post_sizes = adata.obs.groupby(group1).size()
    for i in adata.obs[group2].cat.categories:
        a = adata.obs[adata.obs[group2] == i]
        overlap = a.groupby(group1).size()
        cluster_ov[i] = (overlap / louv_post_sizes).sum() / len(overlap[overlap > 0])
    return cluster_ov

def plot_cluster_overlap(adata_dict, group1, group2, df=False):
    """
    params:
        adata_dict: dictionary of adata objects, each labeled by e.g. integration method name
        group1: column containing cluster assignments
        group2: column containing cluster assignments
    return:
        clust_df: dataframe with plotted data points
    """
    series = []
    dict_keys = list(adata_dict.keys())
    for i in dict_keys:
        c_ov = cluster_overlap(adata_dict[i], group1=group1, group2=group2)
        series.append(pd.Series(c_ov))
    clust_df = pd.DataFrame(series).transpose()
    clust_df.columns = dict_keys
    
    with sns.set_palette('Dark2'):
        sns.boxplot(data=clust_df)
        sns.swarmplot(data=clust_df, color=".25")
    
    if df:
        return clust_df
    return None


### NMI normalised mutual information
def nmi(adata, group1, group2, method="max", nmi_dir=None):
    """
    Normalized mutual information NMI based on 2 different cluster assignments `group1` and `group2`
    params:
        adata: Anndata object
        group1: column name of `adata.obs`
        group2: column name of `adata.obs`
        method: NMI implementation
            'max': scikit method with `average_method='max'`
            'min': scikit method with `average_method='min'`
            'geometric': scikit method with `average_method='geometric'`
            'arithmetic': scikit method with `average_method='arithmetic'`
            'Lancichinetti': implementation by A. Lancichinetti 2009 et al.
            'ONMI': implementation by Aaron F. McDaid et al. (https://github.com/aaronmcdaid/Overlapping-NMI) Hurley 2011
        nmi_dir: directory of compiled C code if 'Lancichinetti' or 'ONMI' are specified as `method`. Compilation should be done as specified in the corresponding README.
    return:
        normalized mutual information (NMI)
    """
    
    if method in ['max', 'min', 'geometric', 'arithmetic']:
        nmi_value = nmi_scikit(adata, group1, group2, average_method=method)
    elif method == "Lancichinetti":
        nmi_value = nmi_Lanc(adata, group1, group2, nmi_dir=nmi_dir)
    elif method == "ONMI":
        nmi_value = onmi(adata, group1, group2, nmi_dir=nmi_dir)
    else:
        raise ValueError(f"Method {method} not valid")
    
    return nmi_value


def nmi_scikit(adata, group1, group2, average_method='max'):
    """
    implementation from scikit-learn
    params:
        average_method: different ways of averaging for normalization
            'max': scikit method with `average_method='max'`
            'min': scikit method with `average_method='min'`
            'geometric': scikit method with `average_method='geometric'`
            'arithmetic': scikit method with `average_method='arithmetic'`
    """
    checkAdata(adata)
    checkBatch(group1, adata.obs)
    checkBatch(group2, adata.obs)
    
    from sklearn.metrics import normalized_mutual_info_score
    
    group1_list = adata.obs[group1].tolist()
    group2_list = adata.obs[group2].tolist()
    
    return normalized_mutual_info_score(group1_list, group2_list, average_method=average_method)
    

def onmi(adata, group1, group2, nmi_dir=None, verbose=True):
    """
    Based on implementation https://github.com/aaronmcdaid/Overlapping-NMI
    publication: Aaron F. McDaid, Derek Greene, Neil Hurley 2011
    params:
        nmi_dir: directory of compiled C code
    """
    
    checkAdata(adata)
    checkBatch(group1, adata.obs)
    checkBatch(group2, adata.obs)
    
    if nmi_dir is None:
        raise FileNotFoundError("Please provide the directory of the compiled C code from https://sites.google.com/site/andrealancichinetti/mutual3.tar.gz")
    
    import subprocess
    import os
    
    group1_file = write_tmp_labels(adata, group1, to_int=False)
    group2_file = write_tmp_labels(adata, group2, to_int=False)
    
    nmi_call = subprocess.Popen(
        [nmi_dir+"onmi", group1_file, group2_file], 
        stdout=subprocess.PIPE, 
        stderr=subprocess.STDOUT)
    
    stdout, stderr = nmi_call.communicate()
    if stderr:
        print(stderr)
    
    nmi_out = stdout.decode()
    if verbose:
        print(nmi_out)
    
    nmi_split = [x.strip().split('\t') for x in nmi_out.split('\n')]
    nmi_max = float(nmi_split[0][1])
    
    # remove temporary files
    os.remove(group1_file)
    os.remove(group2_file)
    
    return nmi_max


def nmi_Lanc(adata, group1, group2, nmi_dir="external/mutual3/", verbose=True):
    """
    paper by A. Lancichinetti 2009
    https://sites.google.com/site/andrealancichinetti/mutual
    recommended by Malte
    """
    
    checkAdata(adata)
    
    if nmi_dir is None:
        raise FileNotFoundError("Please provide the directory of the compiled C code from https://sites.google.com/site/andrealancichinetti/mutual3.tar.gz")
    
    import subprocess
    import os
    
    group1_file = write_tmp_labels(adata, group1, to_int=False)
    group2_file = write_tmp_labels(adata, group2, to_int=False)
    
    nmi_call = subprocess.Popen(
        [nmi_dir+"mutual", group1_file, group2_file], 
        stdout=subprocess.PIPE, 
        stderr=subprocess.STDOUT)
    
    stdout, stderr = nmi_call.communicate()
    if stderr:
        print(stderr)
    nmi_out = stdout.decode().strip()
    
    return float(nmi_out.split('\t')[1])

def write_tmp_labels(adata, group_name, to_int=False, delim='\n'):
    """
    write the values of a specific obs column into a temporary file in text format
    params:
        adata: anndata object
        group_name: name of column to be saved
        to_int: rename the unique column entries by integers in range(1,len(adata.obs[group_name])+1)
    """
    import tempfile
    
    checkAdata(adata)
    checkBatch(group_name, adata.obs)
    
    if to_int:
        label_map = {}
        i = 1
        for label in adata.obs[group_name].unique():
            label_map[label] = i
            i += 1
        labels = delim.join([str(label_map[name]) for name in adata.obs[group_name]])
    else:
        labels = delim.join([str(name) for name in adata.obs[group_name]])
        
    clusters = {label:[] for label in adata.obs[group_name].unique()}
    for i, label in enumerate(adata.obs[group_name]):
        clusters[label].append(str(i))
    
    output = '\n'.join([' '.join(c) for c in clusters.values()])
    output = str.encode(output)
    
    # write to file
    with tempfile.NamedTemporaryFile(delete=False) as f:
        f.write(output)
        filename = f.name
    
    return filename

### ARI adjusted rand index
def ari(adata, group1, group2):
    """
    params:
        adata: anndata object
        group1: "true" cluster assignments
        group2: "predicted" cluster assignments
    """
    from sklearn.metrics.cluster import adjusted_rand_score
    
    checkAdata(adata)
    checkBatch(group1, adata.obs)
    checkBatch(group2, adata.obs)
    
    group1_list = adata.obs[group1].tolist()
    group2_list = adata.obs[group2].tolist()
    
    return adjusted_rand_score(group1_list, group2_list)


### Cell cycle effect
def cell_cycle(adata, raw, corrected, hvg=False,
               s_phase_key='S_score', g2m_phase_key='G2M_score'):
    """
    params:
        adata:
        raw: raw count matrix
        corrected: corrected count matrix (after integration)
        s_phase_key: key of column containing S-phase score
        g2m_phase_key: key of column containing G2M-phase score
    returns:
        sum of variance difference of S-phase score and G2M-phase score
    """
    
    s_phase = pcr_comparison(adata, raw, corrected, hvg=hvg, covariate=s_phase_key)
    g2m_phase = pcr_comparison(adata, raw, corrected, hvg=hvg, covariate=g2m_phase_key)
        
    return s_phase + g2m_phase

### PC Regression
def get_hvg_indices(adata):
    if "highly_variable" not in adata.var.columns:
        print("No highly variable genes computed, continuing with full matrix")
    return np.where((adata.var["highly_variable"] == True))[0]
        
def pcr_comparison(adata, raw, corrected, hvg=False, covariate='sample'):
    """
    Compare the effect before and after integration
    params:
        raw: count matrix before integration
        corrected: count matrix after correction
    return:
        difference of pcRegscale value of pcr
    """
    
    checkAdata(adata)
    checkBatch(covariate, adata.obs)
    
    if hvg:
        hvg_idx = get_hvg_indices(adata)
        if verbose:
            print(f"subsetting to {len(hvg_idx)} highly variable genes")
        raw = raw[:, hvg_idx]
        corrected = corrected[:, hvg_idx]
    
    print(f"covariate: {covariate}")
    batch = adata.obs[covariate]
    
    pcr_before = pc_regression(raw, batch)
    pcr_after = pc_regression(corrected, batch)
    
    return pcr_before['pcRegscale'][0] - pcr_after['pcRegscale'][0]

def pc_regression(data, batch, pca_sd=None, n_comps=50, svd_solver='arpack', tol=1e-16, verbose=True):
    """
    params:
        data: Anndata or count matrix
        batch: series or list of batch assignemnts
        n_comps: number of PCA components, only when PCA is not yet computed
        pca_sd: iterable of variances for `n_comps` components. If `pca_sd` is not `None`, it is assumed that the matrix contains PCA values, else PCA is computed
    """
    
    if isinstance(data, anndata.AnnData):
        matrix = adata.X
        pca_sd = None
    elif isinstance(data, (np.matrix, np.ndarray, sparse.csr_matrix)):
        matrix = data
    else:
        raise TypeError(f'invalid type {data.__class__} for data')
    
    # perform PCA if necessary
    if pca_sd is None:
        if verbose:
            print("PCA")
            
        if n_comps is None or n_comps > min(matrix.shape):
            n_comps = min(matrix.shape)

        if n_comps == min(matrix.shape):
            svd_solver = 'full'
    
        pca = sc.tl.pca(matrix,
                        n_comps=n_comps,
                        use_highly_variable=False,
                        return_info=True,
                        svd_solver=svd_solver,
                        copy=True)
        X_pca = pca[0].copy()
        pca_sd = pca[3].copy()
        del pca
    else:
        X_pca = matrix
        n_comps = matrix.shape[1]
    
    ## PC Regression
    if verbose:
        print("PC regression")    
    
    if sparse.issparse(X_pca):
        X_pca = X_pca.todense()
    batch = batch.cat.codes.values if 'category' == str(batch.dtype) else np.array(batch)
    
    import statsmodels as sm
    # fit linear model for n_comps PCs
    X_pca = sm.api.add_constant(X_pca) # add bias
    if True:
        r2 = []
        pvals = [] # t-test pvalues
        for i in range(1, n_comps+1): # i=0 is bias
            lm = sm.api.OLS(batch, X_pca[:, [0,i]]).fit()
            pvals.append(lm.pvalues[1])
            r2.append(lm.rsquared)
    else:
        lm = sm.api.OLS(batch, X_pca).fit()
        pvals = lm.pvalues[1:]
    
<<<<<<< HEAD
    # select significant fit: sig = BH-Pval < 0.05
    signif = sm.stats.multitest.multipletests(pvals, alpha=0.05, method='fdr_bh')[0]
=======
    if verbose:
        print("PC regression")
    pcr = ro.r("batch.pca <- pcRegression(pca.data, batch, n_top=100)")

    anndata2ri.deactivate()    
    return dict(zip(pcr.names, list(pcr)))

def hvg_overlap(adata_post, adata_pre, batch, n_hvg=500):
    hvg_pre= set(hvg_intersect(adata_pre, batch=batch, max_genes=n_hvg))
    hvg_post= set(hvg_intersect(adata_post, batch=batch, max_genes=n_hvg))
    jaccard = len(hvg_pre.intersection(hvg_post))/len(hvg_pre.union(hvg_post))
    return jaccard

def pcr_hvg(pre, post, n_hvg, batch):
>>>>>>> 6577017c
    
    Var = pca_sd**2 / (100 * sum(pca_sd))
    #R2Var = sum(r2*Var)/100
    pcRegscale = sum(Var[signif])/sum(Var)
    
    return pcRegscale

### kBET
def kBET(matrix, batch, subsample=0.5, verbose=True):
    """
    params:
        matrix: count matrix
        batch: series or list of batch assignemnts
        subsample: fraction to be subsampled. No subsampling if `subsample=None`
    returns:
        kBET p-value
    """
    if isinstance(subsample, float):
        matrix, indices = sc.pp.subsample(matrix, fraction=subsample, copy=True)
        batch = batch[indices]
    
    anndata2ri.activate()
    ro.r("library(kBET)")
    
    if verbose:
        print("importing count matrix")
    ro.globalenv['data_mtrx'] = matrix
    ro.globalenv['batch'] = batch
    
    if verbose:
        print("kBET estimation")
    batch_estimate = ro.r(f"batch.estimate <- kBET(data_mtrx, batch, plot=FALSE, heuristic=FALSE, verbose={str(verbose).upper()})")
    
    anndata2ri.deactivate()
    return ro.r("batch.estimate$average.pval")[0]

def kBET_comparison(adata, raw, corrected, covariate_key='sample', cluster_key='louvain',
                    hvg=False, subsample=0.5, verbose=True):
    """
    Compare the effect before and after integration
    params:
        raw: count matrix before integration
        corrected: count matrix after correction
    return:
        difference of kBET p-value
    """
    
    checkAdata(adata)
    checkBatch(covariate_key, adata.obs)
    checkBatch(cluster_key, adata.obs)
    
    if hvg:
        hvg_idx = get_hvg_indices(adata)
        if verbose:
            print(f"subsetting to {len(hvg_idx)} highly variable genes")
        raw = raw[:, hvg_idx]
        corrected = corrected[:, hvg_idx]
    
    print(f"covariate: {covariate_key}")
    batch = adata.obs[covariate_key]
    
    kBET_scores = {}
    for cluster in adata.obs[cluster_key].unique():
        print(f'cluster {cluster}')
        idx = np.where((adata.obs[cluster_key] == cluster))[0]
        kBET_before = kBET(raw[idx, :], batch[idx], subsample=subsample, verbose=verbose)
        kBET_after = kBET(corrected[idx, :], batch[idx], subsample=subsample, verbose=verbose)
        kBET_scores[cluster] = kBET_before - kBET_after
    
    return kBET_scores

### Time and Memory
def measureTM(*args, **kwargs):
    """
    params:
        *args: function to be tested for time and memory
        **kwargs: list of function paramters
    returns:
        tuple : (memory (MB), time (s), list of *args function outputs)
    """
    import cProfile
    from pstats import Stats
    import memory_profiler
    
    prof = cProfile.Profile()
    out = memory_profiler.memory_usage((prof.runcall, args, kwargs), retval=True) 
    mem = np.max(out[0])- out[0][0]
    print(f'memory usage:{round(mem,0) } MB')
    print(f'runtime: {round(Stats(prof).total_tt,0)} s')
    return mem, Stats(prof).total_tt, out[1:]


### All Metrics
def metrics(adata_dict):
    """
    summary of all metrics for all tools in a DataFrame
    params:
        adata_dict: list of adata results from different integration methods
            ["seurat", "scanorama", "mnn", "scGen", "Harmony", "CONOS"]
        
    """
    
    metrics = {}
    for tool, adata in adata_dict.items():
        metrics[tool] = metrics_per_tool(adata)
    
    return pd.DataFrame(metrics) #TODO: name columns

def metrics_per_tool(adata,
                     silhouette=True, si_batch='tissue', si_group='cell_type', si_embed='X_pca', 
                     nmi=True, group1='cell_type', group2='louvain_post', nmi_method='max', nmi_dir=None):
    """
    summary of all metrics for one Anndata object
    params:
        adata:
        silhouette: compute silhouette score on batch `si_batch`, `si_group` using the embedding `si_embed` (check `silhouette_score` function for details)
        nmi: compute normalized mutual information NMI
    """
    metrics = []
    if silhouette:
         metrics.append(
             silhouette_score(adata,
                              batch=si_batch,
                              group=si_group,
                              metric='euclidean',
                              embed=si_embed,
                              verbose=False)
       )
    if nmi:
        sc.adata
        metrics.append(
            nmi(adata,
                group1,
                group2,
                method=nmi_method,
                nmi_dir=nmi_dir))
        
    return tuple(metrics)
<|MERGE_RESOLUTION|>--- conflicted
+++ resolved
@@ -317,6 +317,13 @@
         
     return s_phase + g2m_phase
 
+### Highly Variable Genes conservation
+def hvg_overlap(adata_post, adata_pre, batch, n_hvg=500):
+    hvg_pre= set(hvg_intersect(adata_pre, batch=batch, max_genes=n_hvg))
+    hvg_post= set(hvg_intersect(adata_post, batch=batch, max_genes=n_hvg))
+    jaccard = len(hvg_pre.intersection(hvg_post))/len(hvg_pre.union(hvg_post))
+    return jaccard
+
 ### PC Regression
 def get_hvg_indices(adata):
     if "highly_variable" not in adata.var.columns:
@@ -413,26 +420,8 @@
     else:
         lm = sm.api.OLS(batch, X_pca).fit()
         pvals = lm.pvalues[1:]
-    
-<<<<<<< HEAD
     # select significant fit: sig = BH-Pval < 0.05
     signif = sm.stats.multitest.multipletests(pvals, alpha=0.05, method='fdr_bh')[0]
-=======
-    if verbose:
-        print("PC regression")
-    pcr = ro.r("batch.pca <- pcRegression(pca.data, batch, n_top=100)")
-
-    anndata2ri.deactivate()    
-    return dict(zip(pcr.names, list(pcr)))
-
-def hvg_overlap(adata_post, adata_pre, batch, n_hvg=500):
-    hvg_pre= set(hvg_intersect(adata_pre, batch=batch, max_genes=n_hvg))
-    hvg_post= set(hvg_intersect(adata_post, batch=batch, max_genes=n_hvg))
-    jaccard = len(hvg_pre.intersection(hvg_post))/len(hvg_pre.union(hvg_post))
-    return jaccard
-
-def pcr_hvg(pre, post, n_hvg, batch):
->>>>>>> 6577017c
     
     Var = pca_sd**2 / (100 * sum(pca_sd))
     #R2Var = sum(r2*Var)/100
