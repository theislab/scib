import scanpy as sc
import pandas as pd
import seaborn as sns
from scIB.utils import *
import cProfile
from pstats import Stats
from memory_profiler import profile
import memory_profiler
import scIB
import timeit
import numpy as np

sns.set_context('talk')
sns.set_palette('Dark2')

### Silhouette score
def silhouette_score(adata, batch='method', group='cell_ontology_class', metric='euclidean', embed='X_pca', verbose=True):
    """
    Silhouette score subsetted for each cluster (group) between batches.
    This results in 1 score per group label
    params:
        adata: 
        batch: batches to be compared against
        group: group labels to be subsetted by e.g. cell type
        metric: 
        embed: name of column in adata.obsm
    returns:
        per_group: scores per group label
        sil_means: mean silhouette score of group means
    """
    import sklearn.metrics as scm
    
    checkAdata(adata)
    checkBatch(batch, adata.obs)
    checkBatch(group, adata.obs)
    
    if embed not in adata.obsm:
        raise KeyError(f'{embed} not in obsm')
    
    # ony look at group labels that are present for all batches
    n_batch = adata.obs[batch].nunique()
    labels = adata.obs.groupby(group)[batch].nunique()
    labels = labels[labels == n_batch]
    
    sil_means = []
    per_group = []
    for j in labels.index:
        tmp_type = adata[adata.obs[group] == j]
        sil = scm.silhouette_score(tmp_type.obsm[embed], tmp_type.obs[batch], metric=metric)
        sil_means.append(sil)
        per_group.extend(scm.silhouette_samples(tmp_type.obsm[embed], tmp_type.obs[batch], metric=metric))
    per_group = [abs(i) for i in per_group] # take only absolute value
    
    if verbose:
        print(f'mean silhouette over label means: {np.mean(sil_means)}')
        print(f'mean silhouette per cell: {np.mean(per_group)}')
    
    return per_group, sil_means

def plot_silhouette_score(adata_dict, verbose=True):
    """
    params:
        adata_dict: dictionary of adata objects, each labeled by e.g. integration method name
    """
    for label, adata in adata_dict.items():
        checkAdata(adata)
        per_group, sil_means = silhouette_score(adata, verbose=verbose)
        sns.distplot(per_group, label=label, hist=False)

### Naive cluster overlap
def cluster_overlap(adata, group1='louvain', group2='louvain_post'):
    
    checkAdata(adata)
    checkBatch(group1, adata.obs)
    checkBatch(group2, adata.obs)
    
    cluster_ov = {}
    louv_post_sizes = adata.obs.groupby(group1).size()
    for i in adata.obs[group2].cat.categories:
        a = adata.obs[adata.obs[group2] == i]
        overlap = a.groupby(group1).size()
        cluster_ov[i] = (overlap / louv_post_sizes).sum() / len(overlap[overlap > 0])
    return cluster_ov

def plot_cluster_overlap(adata_dict, group1, group2, df=False):
    """
    params:
        adata_dict: dictionary of adata objects, each labeled by e.g. integration method name
        group1: column containing cluster assignments
        group2: column containing cluster assignments
    return:
        clust_df: dataframe with plotted data points
    """
    series = []
    dict_keys = list(adata_dict.keys())
    for i in dict_keys:
        c_ov = cluster_overlap(adata_dict[i], group1=group1, group2=group2)
        series.append(pd.Series(c_ov))
    clust_df = pd.DataFrame(series).transpose()

    clust_df.columns = dict_keys
    sns.boxplot(data=clust_df)
    sns.swarmplot(data=clust_df, color=".25")
    
    if df:
        return clust_df
    return None

### NMI normalised mutual information
def nmi(adata, group1, group2, onmi_dir="../../Overlapping-NMI/", verbose=False):
    """
    compute normalized mutual information based on 2 different cluster assignments
    runs the compiled onmi C code
    """
    import subprocess
    import os
    
    group1_file = write_tmp_labels(adata, group1, to_int=True)
    group2_file = write_tmp_labels(adata, group2, to_int=True)
    
    nmi_call = subprocess.Popen(
        [onmi_dir+"onmi", group1_file, group2_file], 
        stdout=subprocess.PIPE, 
        stderr=subprocess.STDOUT)
    
    stdout, stderr = nmi_call.communicate()
    if stderr:
        print(stderr)
    
    nmi_out = stdout.decode()
    if verbose:
        print(nmi_out)
    
    nmi_split = [x.strip().split('\t') for x in nmi_out.split('\n')]
    nmi_max = nmi_split[0][1]
    
    # remove temporary files
    os.remove(group1_file)
    os.remove(group2_file)
    
    return nmi_max

<<<<<<< HEAD
def measureTM(*args, **kwargs, info=False):
    prof = cProfile.Profile()
    out = memory_profiler.memory_usage((prof.runcall, args, kwargs), retval=True) 
    mem = np.max(out[0])- out[0][0]
    if info:
        print(f'memory usage:{round(mem,0) } MB')
        print(f'runtime: {round(Stats(prof).total_tt,0)} s')
    return mem, Stats(prof).total_tt, out[1:]
=======
def write_tmp_labels(adata, group_name, to_int=False):
    """
    write the values of a specific obs column into a temporary file in text format
    params:
        adata: anndata object
        group_name: name of column to be saved
        to_int: rename the unique column entries by integers in range(1,len(adata.obs[group_name])+1)
    """
    import tempfile
    
    checkAdata(adata)
    checkBatch(group_name, adata.obs)
    
    if to_int:
        label_map = {}
        i = 1
        for label in adata.obs[group_name].unique():
            label_map[label] = i
            i += 1
    labels = '\n'.join([str(label_map[name]) for name in adata.obs[group_name]])
    
    # write to file
    with tempfile.NamedTemporaryFile(delete=False) as f:
        f.write(str.encode(labels))
        filename = f.name
    
    return filename

### ARI adjusted rand index
def ari(adata, group1, group2):
    """
    params:
        adata: anndata object
        group1: "true" cluster assignments
        group2: "predicted" cluster assignments
    """
    from sklearn.metrics.cluster import adjusted_rand_score
    
    checkAdata(adata)
    checkBatch(group1, adata.obs)
    checkBatch(group2, adata.obs)
    
    group1_list = adata.obs[group1].tolist()
    group2_list = adata.obs[group2].tolist()
    
    return adjusted_rand_score(group1_list, group2_list)
    
>>>>>>> 5c44ef66
<|MERGE_RESOLUTION|>--- conflicted
+++ resolved
@@ -140,16 +140,6 @@
     
     return nmi_max
 
-<<<<<<< HEAD
-def measureTM(*args, **kwargs, info=False):
-    prof = cProfile.Profile()
-    out = memory_profiler.memory_usage((prof.runcall, args, kwargs), retval=True) 
-    mem = np.max(out[0])- out[0][0]
-    if info:
-        print(f'memory usage:{round(mem,0) } MB')
-        print(f'runtime: {round(Stats(prof).total_tt,0)} s')
-    return mem, Stats(prof).total_tt, out[1:]
-=======
 def write_tmp_labels(adata, group_name, to_int=False):
     """
     write the values of a specific obs column into a temporary file in text format
@@ -197,4 +187,12 @@
     
     return adjusted_rand_score(group1_list, group2_list)
     
->>>>>>> 5c44ef66
+
+def measureTM(*args, **kwargs, info=False):
+    prof = cProfile.Profile()
+    out = memory_profiler.memory_usage((prof.runcall, args, kwargs), retval=True) 
+    mem = np.max(out[0])- out[0][0]
+    if info:
+        print(f'memory usage:{round(mem,0) } MB')
+        print(f'runtime: {round(Stats(prof).total_tt,0)} s')
+    return mem, Stats(prof).total_tt, out[1:]
