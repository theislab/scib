--- conflicted
+++ resolved
@@ -46,11 +46,7 @@
     if embed not in adata.obsm.keys():
         print(adata.obsm.keys())
         raise KeyError(f'{embed} not in obsm')
-<<<<<<< HEAD
-    asw = scm.silhouette_score(adata.obsm[embed], adata.obs[group_key], metric=metric)
-=======
     asw = sklearn.metrics.silhouette_score(adata.obsm[embed], adata.obs[group_key], metric=metric)
->>>>>>> d9489757
     if scale:
         asw = (asw + 1)/2
     return asw
@@ -378,11 +374,7 @@
         for cluster in obs[cluster_key].unique():
             y_pred = obs[cluster_key] == cluster
             y_true = obs[label_key] == label
-<<<<<<< HEAD
-            f1 = scm.f1_score(y_pred, y_true)
-=======
             f1 = sklearn.metrics.f1_score(y_pred, y_true)
->>>>>>> d9489757
             if f1 > max_f1:
                 max_f1 = f1
                 max_cluster = cluster
@@ -1849,11 +1841,7 @@
         il_score_clus = isolated_labels(adata_int, label_key=label_key, batch_key=batch_key,
                                 cluster=True, n=n_isolated, verbose=False)
         il_score_sil = isolated_labels(adata_int, label_key=label_key, batch_key=batch_key,
-<<<<<<< HEAD
-                                       cluster=False, n=n_isolated, verbose=False)
-=======
                                        cluster=False, n=n_isolated, verbose=False) if silhouette_ else np.nan
->>>>>>> d9489757
     else:
         il_score_clus = np.nan
         il_score_sil  = np.nan
