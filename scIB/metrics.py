--- conflicted
+++ resolved
@@ -760,23 +760,6 @@
        with the diffusion-enhanced connectivities matrix is in 
        `adata.uns["neighbors"]["conectivities"]`
     '''
-<<<<<<< HEAD
-    if isinstance(adata, anndata.AnnData):
-        
-        if 'neighbors' not in adata.uns:
-            raise ValueError('`neighbors` not in adata object. '
-                             'Please compute a neighbourhood graph!')
-    
-        if 'connectivities' not in adata.uns['neighbors']:
-            raise ValueError('`connectivities` not in `adata.uns["neighbors"]`. '
-                             'Please pass an object with connectivities computed!')
-        
-        T = adata.uns['neighbors']['connectivities']
-
-    else:
-        T = adata
-
-=======
     if 'neighbors' not in adata.uns:
         raise ValueError('`neighbors` not in adata object. '
                          'Please compute a neighbourhood graph!')
@@ -792,7 +775,6 @@
     # Note: This keeps the matrix symmetric and ensures |M| doesn't keep growing
     T = sparse.diags(1/np.array([T.sum(1).max()]*T.shape[0]))*T
     
->>>>>>> 50cc145b
     M = T
 
     # Check for disconnected component
@@ -822,18 +804,14 @@
 
     M.setdiag(0)
 
-    if isinstance(adata, anndata.AnnData):
-        if copy:
-            adata_tmp = adata.copy()
-            adata_tmp.uns['neighbors'].update({'diffusion_connectivities': M})
-            return adata_tmp
-
-        else:
-            return M
-
-    else:
-        print('Input object is not an AnnData object and thus will not be copied.')
+    if copy:
+        adata_tmp = adata.copy()
+        adata_tmp.uns['neighbors'].update({'diffusion_connectivities': M})
+        return adata_tmp
+
+    else:
         return M
+
     
 ### diffusion neighbourhood score
 def diffusion_nn(adata, k, max_iterations=16):
@@ -1574,7 +1552,7 @@
     else:
         return ro.r("batch.estimate$average.pval")[0]
 
-def kBET(adata, batch_key, label_key, embed='X_pca', type_ = None, diff_conn = 'diffconn.mtx',
+def kBET(adata, batch_key, label_key, embed='X_pca', type_ = None,
                     hvg=False, subsample=0.5, heuristic=False, verbose=False):
     """
     Compare the effect before and after integration
@@ -1583,8 +1561,6 @@
     return:
         pd.DataFrame with kBET p-values per cluster for batch
     """
-    
-    import os
     
     checkAdata(adata)
     checkBatch(batch_key, adata.obs)
@@ -1594,12 +1570,8 @@
     if type_ != 'knn':
         adata_tmp = sc.pp.neighbors(adata, n_neighbors = 50, use_rep=embed, copy=True)
     else:
+        #check if pre-computed neighbours are stored in input file
         adata_tmp = adata.copy()
-        #check if pre-computed neighbours exist
-        if os.path.isfile(diff_conn):
-            tmp_diff = scio.mmread(diff_conn)
-            adata_tmp.uns['neighbors'].update({'diffusion_connectivities': sparse.csr_matrix(tmp_diff)})
-        
         if 'diffusion_connectivities' not in adata.uns['neighbors']:
             if verbose:
                 print(f"Compute: Diffusion neighbours.")
@@ -1773,16 +1745,10 @@
             nmi_=False, ari_=False, nmi_method='arithmetic', nmi_dir=None, 
             silhouette_=False,  embed='X_pca', si_metric='euclidean',
             pcr_=False, cell_cycle_=False, organism='mouse', verbose=False,
-<<<<<<< HEAD
-            isolated_labels_=False, n_isolated=None,
-            kBET_=False, kBET_sub=0.5, diff_conn = 'diffconn.mtx',
-            lisi_=False, trajectory_= False, type_ = None
-=======
 
             isolated_labels_=False, n_isolated=None, graph_conn_=False,
             kBET_=False, kBET_sub=0.5, lisi_graph_=False,
             trajectory_= False, type_ = None
->>>>>>> 50cc145b
            ):
     """
     summary of all metrics for one Anndata object
@@ -1879,13 +1845,8 @@
     if kBET_:
         print('kBET...')
         kbet_score = 1-np.nanmean(kBET(adata_int, batch_key=batch_key, label_key=label_key, type_=type_,
-<<<<<<< HEAD
-                                       diff_conn = diff_conn,
-                           subsample=kBET_sub, heuristic=True, verbose=verbose)['kBET'])
-=======
                                        embed = embed, subsample=kBET_sub, 
                                        heuristic=True, verbose=verbose)['kBET'])
->>>>>>> 50cc145b
     else: 
         kbet_score = np.nan
     results['kBET'] = kbet_score
