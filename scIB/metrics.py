--- conflicted
+++ resolved
@@ -337,9 +337,6 @@
     """
 
     scores = {}
-<<<<<<< HEAD
-    isolated_labels = get_isolated_labels(adata, label_key, batch_key, n=n, verbose=verbose)
-=======
     isolated_labels = get_isolated_labels(
         adata,
         label_key,
@@ -347,7 +344,6 @@
         n,
         verbose
     )
->>>>>>> e8b38beb
     for label in isolated_labels:
         score = score_isolated_label(
             adata,
@@ -364,11 +360,7 @@
     return np.mean(list(scores.values()))
 
 
-<<<<<<< HEAD
-def get_isolated_labels(adata, label_key, batch_key, n, verbose=False):
-=======
 def get_isolated_labels(adata, label_key, batch_key, n, verbose):
->>>>>>> e8b38beb
     """
     get labels that are considered isolated by the number of batches
     """
@@ -569,7 +561,6 @@
     scores_final = []
     scores_before = []
     scores_after = []
-<<<<<<< HEAD
 
     recompute_cc = recompute_cc or ('S_score' not in adata_pre.obs_keys() and 'G2M_score' not in adata_pre.obs_keys())
     recompute_pcr = precompute_pcr_key is None or precompute_pcr_key not in adata_pre.uns_keys()
@@ -589,65 +580,6 @@
 
         # compute cc scores if necessary
         if recompute_cc:
-=======
-    #if both (s-score, g2m-score) and pc-regression are pre-computed 
-    if (np.in1d(['S_score', 'G2M_score'], 
-                adata_pre.obs_keys()).sum() == 2) and ('scores_before' in adata_pre.uns_keys()): 
-        #extract needed infos from adata_pre and delete it from memory
-        df_pre = adata_pre.obs[['S_score', 'G2M_score', batch_key]]
-        
-        scores_precomp = pd.Series(adata_pre.uns['scores_before'])
-        del adata_pre
-        n_item = gc.collect()
-        
-        for batch in enumerate(batches):
-            raw_sub = df_pre.loc[df_pre[batch_key] == batch[1]]
-            int_sub = adata_post[adata_post.obs[batch_key] == batch[1]].copy()
-            int_sub = int_sub.obsm[embed] if embed is not None else int_sub.X
-        
-            if raw_sub.shape[0] != int_sub.shape[0]:
-                message = f'batch "{batch[1]}" of batch_key "{batch_key}" '
-                message += 'has unequal number of entries before and after integration.'
-                message += f'before: {raw_sub.shape[0]} after: {int_sub.shape[0]}'
-                raise ValueError(message)
-        
-            if verbose:
-                print("score cell cycle")
-            
-            covariate = raw_sub[['S_score', 'G2M_score']]
-            after =  pc_regression(int_sub, covariate, pca_var=None, n_comps=n_comps, verbose=verbose)
-            scores_after.append(after)
-            #get score before from list of pre-computed scores
-            before = scores_precomp[batch[1]]
-            scores_before.append(before)
-
-            score = 1 - abs(after - before)/before # scaled result
-            if score < 0:
-                # Here variance contribution becomes more than twice as large as before
-                if verbose:
-                    print("Variance contrib more than twice as large after integration.")
-                    print("Setting score to 0.")
-                score = 0
-        
-            scores_final.append(score)
-        
-            if verbose:
-                print(f"batch: {batch[1]}\t before: {before}\t after: {after}\t score: {score}")
-                 
-    else: #not everything is pre-computed
-       
-        for batch in batches:
-            raw_sub = adata_pre[adata_pre.obs[batch_key] == batch]
-            int_sub = adata_post[adata_post.obs[batch_key] == batch]
-            int_sub = int_sub.obsm[embed] if embed is not None else int_sub.X
-        
-            if raw_sub.shape[0] != int_sub.shape[0]:
-                message = f'batch "{batch}" of batch_key "{batch_key}" '
-                message += 'has unequal number of observations before and after integration.'
-                message += f'before: {raw_sub.shape[0]} after: {int_sub.shape[0]}'
-                raise ValueError(message)
-        
->>>>>>> e8b38beb
             if verbose:
                 print("score cell cycle")
             score_cell_cycle(raw_sub, organism=organism)
