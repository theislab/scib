#!/bin/env python

### D. C. Strobl, M. Müller; 2019-07-23

""" This module provides a toolkit for running a large range of single cell data integration methods
    as well as tools and metrics to benchmark them.
"""

import scanpy as sc
import scipy as sp
#import numpy as np
from scIB.utils import *
from memory_profiler import profile
import os
import pandas as pd
import anndata

import rpy2.rinterface_lib.callbacks
import logging
rpy2.rinterface_lib.callbacks.logger.setLevel(logging.ERROR) # Ignore R warning messages
import rpy2.robjects as ro
import anndata2ri
from scipy.sparse import issparse


# functions for running the methods

def runScanorama(adata, batch, hvg = None):
    import scanorama
    checkSanity(adata, batch, hvg)
    split = splitBatches(adata.copy(), batch)
    emb, corrected = scanorama.correct_scanpy(split, return_dimred=True)
    corrected = corrected[0].concatenate(corrected[1:])
    emb = np.concatenate(emb, axis=0)
    corrected.obsm['X_emb']= emb
    #corrected.uns['emb']=True

    return corrected

def runTrVae(adata, batch, hvg=None):
    checkSanity(adata, batch, hvg)
    import trvae

    n_batches = len(adata.obs[batch].cat.categories)

    train_adata, valid_adata = trvae.utils.train_test_split(
        adata,
        train_frac=0.80
    )

    condition_encoder = trvae.utils.create_dictionary(
        adata.obs[batch].cat.categories.tolist(), [])

    network = trvae.archs.trVAEMulti(
        x_dimension=train_adata.shape[1],
        n_conditions=n_batches,
        output_activation='relu'
    )

    network.train(
        train_adata,
        valid_adata,
        condition_key=batch,
        condition_encoder=condition_encoder,
        verbose=0,
    )

    labels, _ = trvae.tl.label_encoder(
        adata,
        condition_key=batch,
        label_encoder=condition_encoder,
    )

    network.get_corrected(adata, labels, return_z=False)
    
    adata.obsm['X_emb'] = adata.obsm['mmd_latent']
    del adata.obsm['mmd_latent']
    adata.X = adata.obsm['reconstructed']
    
    return adata


def runTrVaep(adata, batch, hvg=None):
    checkSanity(adata, batch, hvg)
    import trvaep

    n_batches = adata.obs[batch].nunique()
    
    # Densify the data matrix
    if issparse(adata.X):
        adata.X = adata.X.A

    model = trvaep.CVAE(adata.n_vars, num_classes=n_batches,
                        encoder_layer_sizes=[64, 32],
                        decoder_layer_sizes=[32, 64], latent_dim=10,
                        alpha=0.0001, use_mmd=True, beta=1,
                        output_activation="ReLU")
    
    # Note: set seed for reproducibility of results
    trainer = trvaep.Trainer(model, adata, condition_key=batch, seed=42)
    
    trainer.train_trvae(300, 1024, early_patience=50)

    # Get the dominant batch covariate
    main_batch = adata.obs[batch].value_counts().idxmax()

    # Get latent representation
    latent_y = model.get_y(
        adata.X, c=model.label_encoder.transform(
            np.tile(np.array([main_batch]), len(adata))))
    adata.obsm['X_emb'] = latent_y

    # Get reconstructed feature space:
    data = model.predict(x=adata.X, y=adata.obs[batch].tolist(),
                         target=main_batch)
    adata.X = data

    return adata
    

def runScvi(adata, batch, hvg=None):
    # Use non-normalized (count) data for scvi!
    # Expects data only on HVGs
    
    checkSanity(adata, batch, hvg)

    # Check for counts data layer
    if 'counts' not in adata.layers:
        raise TypeError('Adata does not contain a `counts` layer in `adata.layers[`counts`]`')

    from scvi.models import VAE
    from scvi.inference import UnsupervisedTrainer
    from sklearn.preprocessing import LabelEncoder
    from scvi.dataset import AnnDatasetFromAnnData

    # Defaults from SCVI github tutorials scanpy_pbmc3k and harmonization
    n_epochs=np.min([round((20000/adata.n_obs)*400), 400])
    n_latent=30
    n_hidden=128
    n_layers=2
    
    net_adata = adata.copy()
    net_adata.X = adata.layers['counts']
    del net_adata.layers['counts']
    # Ensure that the raw counts are not accidentally used
    del net_adata.raw # Note that this only works from anndata 0.7

    # Define batch indices
    le = LabelEncoder()
    net_adata.obs['batch_indices'] = le.fit_transform(net_adata.obs[batch].values)

    net_adata = AnnDatasetFromAnnData(net_adata)

    vae = VAE(
        net_adata.nb_genes,
        reconstruction_loss='nb',
        n_batch=net_adata.n_batches,
        n_layers=n_layers,
        n_latent=n_latent,
        n_hidden=n_hidden,
    )

    trainer = UnsupervisedTrainer(
        vae,
        net_adata,
        train_size=1.0,
        use_cuda=False,
    )

    trainer.train(n_epochs=n_epochs, lr=1e-3)

    full = trainer.create_posterior(trainer.model, net_adata, indices=np.arange(len(net_adata)))
    latent, _, _ = full.sequential().get_latent()

    adata.obsm['X_emb'] = latent

    return adata

def runMNN(adata, batch, hvg = None):
    import mnnpy
    checkSanity(adata, batch, hvg)
    split = splitBatches(adata, batch)

    corrected = mnnpy.mnn_correct(*split, var_subset=hvg)

    return corrected[0]

def runBBKNN(adata, batch, hvg=None):
    import bbknn
    checkSanity(adata, batch, hvg)
    sc.pp.pca(adata, svd_solver='arpack')
    if adata.n_obs <1e5:
        corrected = bbknn.bbknn(adata, batch_key=batch, copy=True)
    if adata.n_obs >=250000:
        corrected = bbknn.bbknn(adata, batch_key=batch, neighbors_within_batch=25, copy=True)
    return corrected


def runSaucie(adata, batch):
    """
    parametrisation from https://github.com/KrishnaswamyLab/SAUCIE/blob/master/scripts/SAUCIE.py
    """
    import SAUCIE
    import sklearn.decomposition
    pca_op = sklearn.decomposition.PCA(100)
    expr = adata.X.todense()
    data = pca_op.fit_transform(expr)
    saucie = SAUCIE.SAUCIE(100, lambda_b=0.1)
    loader_train = SAUCIE.Loader(data, labels=adata.obs[batch].cat.codes, shuffle=True)
    loader_eval = SAUCIE.Loader(data, labels=adata.obs[batch].cat.codes, shuffle=False)
    saucie.train(loader_train, steps=5000)
    ret = adata.copy()
    ret.obsm['X_emb'] = saucie.get_reconstruction(loader_eval)[0]
    ret.X = pca_op.inverse_transform(ret.obsm['X_emb'])
                                                    
    return ret
                                                             
    
<<<<<<< HEAD
if __name__=="__main__":
    adata = sc.read('testing.h5ad')
    #emb, corrected = runScanorama(adata, 'method', False)
    #print(emb)
    #print(corrected)
=======
def runCombat(adata, batch):
    sc.pp.combat(adata, key=batch)
    return adata


def runDESC(adata, batch, res=0.8, ncores=None, tmp_dir='/localscratch/'):
    """
    Convenience function to run DESC. Parametrization was taken from:
    https://github.com/eleozzr/desc/issues/28
>>>>>>> 5d489a3a

    as suggested by the developer (rather than from the tutorial notebook).
    """
    import desc

    # Set number of CPUs to all available
    if ncores is None:
        ncores = os.cpu_count()

    adata_out = adata.copy()

    adata_out = desc.scale_bygroup(adata_out, groupby=batch, max_value=6)
    
    adata_out = desc.train(adata_out,
                     dims=[adata.shape[1],128,32],
                     tol=0.001,
                     n_neighbors=10,
                     batch_size=256,
                     louvain_resolution=res,
                     save_dir=tmp_dir,
                     do_tsne=False,
                     use_GPU=False,
                     num_Cores=ncores,
                     save_encoder_weights=False,
                     use_ae_weights=False,
                     do_umap=False)
    
    adata.obsm['X_emb'] = adata_out.obsm['X_Embeded_z'+str(res)]

    return adata


if __name__=="__main__":
    adata = sc.read('testing.h5ad')
    #emb, corrected = runScanorama(adata, 'method', False)
    #print(emb)
    #print(corrected)


        
<|MERGE_RESOLUTION|>--- conflicted
+++ resolved
@@ -216,13 +216,7 @@
     return ret
                                                              
     
-<<<<<<< HEAD
-if __name__=="__main__":
-    adata = sc.read('testing.h5ad')
-    #emb, corrected = runScanorama(adata, 'method', False)
-    #print(emb)
-    #print(corrected)
-=======
+
 def runCombat(adata, batch):
     sc.pp.combat(adata, key=batch)
     return adata
@@ -232,8 +226,6 @@
     """
     Convenience function to run DESC. Parametrization was taken from:
     https://github.com/eleozzr/desc/issues/28
->>>>>>> 5d489a3a
-
     as suggested by the developer (rather than from the tutorial notebook).
     """
     import desc
