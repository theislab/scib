#!/bin/env python

### D. C. Strobl, M. Müller; 2019-07-23

""" This module provides a toolkit for running a large range of single cell data integration methods
    as well as tools and metrics to benchmark them.
"""

import scanpy as sc
import scipy as sp
#import numpy as np
from scIB.utils import *
from scIB.preprocessing import *
from memory_profiler import profile
import os
import pandas as pd
import anndata

import rpy2.rinterface_lib.callbacks
import logging
rpy2.rinterface_lib.callbacks.logger.setLevel(logging.ERROR) # Ignore R warning messages
import rpy2.robjects as ro
import anndata2ri
from scipy.sparse import issparse

# functions for running the methods

def runScanorama(adata, batch, hvg = None):
    import scanorama
    checkSanity(adata, batch, hvg)
    split = splitBatches(adata.copy(), batch)
    emb, corrected = scanorama.correct_scanpy(split, return_dimred=True)
    corrected = corrected[0].concatenate(corrected[1:])
    emb = np.concatenate(emb, axis=0)
    corrected.obsm['X_emb']= emb
    #corrected.uns['emb']=True

    return corrected

def runTrVae(adata, batch, hvg=None):
    checkSanity(adata, batch, hvg)
    import trvae

    n_batches = len(adata.obs[batch].cat.categories)

    train_adata, valid_adata = trvae.utils.train_test_split(
        adata,
        train_frac=0.80
    )

    condition_encoder = trvae.utils.create_dictionary(
        adata.obs[batch].cat.categories.tolist(), [])

    network = trvae.archs.trVAEMulti(
        x_dimension=train_adata.shape[1],
        n_conditions=n_batches,
        output_activation='relu'
    )

    network.train(
        train_adata,
        valid_adata,
        condition_key=batch,
        condition_encoder=condition_encoder,
        verbose=0,
    )

    labels, _ = trvae.tl.label_encoder(
        adata,
        condition_key=batch,
        label_encoder=condition_encoder,
    )

    network.get_corrected(adata, labels, return_z=False)
    
    adata.obsm['X_emb'] = adata.obsm['mmd_latent']
    del adata.obsm['mmd_latent']
    adata.X = adata.obsm['reconstructed']
    
    return adata


def runTrVaep(adata, batch, hvg=None):
    checkSanity(adata, batch, hvg)
    import trvaep

    n_batches = adata.obs[batch].nunique()
    
    model = trvaep.CVAE(adata.n_vars, num_classes=n_batches,
                        encoder_layer_sizes=[64, 32],
                        decoder_layer_sizes=[32, 64], latent_dim=10,
                        alpha=0.0001, use_mmd=True, beta=1,
                        output_activation="ReLU")
    
    # Note: set seed for reproducibility of results
    trainer = trvaep.Trainer(model, adata, condition_key=batch, seed=42)
    
    trainer.train_trvae(300, 512, early_patience=50)

    # Get latent representation
    if issparse(adata.X):
        dat_dense = adata.X.A
    else:
        dat_dense = adata.X

    # Get the dominant batch covariate
    main_batch = adata.obs[batch].value_counts().idxmax()

    latent_y = model.get_y(
        dat_dense, c=model.label_encoder.transform(
            np.tile(np.array([main_batch]), len(adata))))
    adata.obsm['X_emb'] = latent_y

    # Get reconstructed feature space:
    data = model.predict(x=dat_dense, y=adata.obs[batch].tolist(),
                         target=main_batch)
    adata.X = data

    return adata
    

def runScvi(adata, batch, hvg=None):
    # Use non-normalized (count) data for scvi!
    # Expects data only on HVGs
    
    checkSanity(adata, batch, hvg)

    # Check for counts data layer
    if 'counts' not in adata.layers:
        raise TypeError('Adata does not contain a `counts` layer in `adata.layers[`counts`]`')

    from scvi.models import VAE
    from scvi.inference import UnsupervisedTrainer
    from sklearn.preprocessing import LabelEncoder
    from scvi.dataset import AnnDatasetFromAnnData

    # Defaults from SCVI github tutorials scanpy_pbmc3k and harmonization
    n_epochs=100
    n_latent=30
    n_hidden=128
    n_layers=2
    
    net_adata = adata.copy()
    net_adata.X = adata.layers['counts']
    del net_adata.layers['counts']
    net_adata.raw = None # Ensure that the raw counts are not accidentally used

    # Define batch indices
    le = LabelEncoder()
    net_adata.obs['batch_indices'] = le.fit_transform(net_adata.obs[batch].values)

    net_adata = AnnDatasetFromAnnData(net_adata)

    vae = VAE(
        net_adata.nb_genes,
        reconstruction_loss='nb',
        n_batch=net_adata.n_batches,
        n_layers=n_layers,
        n_latent=n_latent,
        n_hidden=n_hidden,
    )

    trainer = UnsupervisedTrainer(
        vae,
        net_adata,
        train_size=1,
        use_cuda=False,
    )

    trainer.train(n_epochs=n_epochs, lr=1e-3)

    full = trainer.create_posterior(trainer.model, net_adata, indices=np.arange(len(net_adata)))
    latent, _, _ = full.sequential().get_latent()

    adata.obsm['X_emb'] = latent

    return adata


def runHarmony(adata, batch, hvg = None):
    checkSanity(adata, batch, hvg)
    #import_rpy2()
    ro.pandas2ri.activate()
    ro.r('library(harmony)')

    pca = sc.pp.pca(adata, svd_solver='arpack', copy=True).obsm['X_pca']
    method = adata.obs[batch]

    ro.globalenv['pca'] = pca
    ro.globalenv['method'] = method

    ro.r(f'harmonyEmb <- HarmonyMatrix(pca, method, "{batch}", do_pca= F)')
    emb = ro.r('harmonyEmb')
    ro.pandas2ri.deactivate()
    out = adata.copy()
    out.obsm['X_emb']= emb
    #out.uns['emb']=True

    return out

def runMNN(adata, batch, hvg = None):
    import mnnpy
    checkSanity(adata, batch, hvg)
    split = splitBatches(adata, batch)

    corrected = mnnpy.mnn_correct(*split, var_subset=hvg)

    return corrected[0]

def runBBKNN(adata, batch, hvg=None):
    import bbknn
    checkSanity(adata, batch, hvg)
    sc.pp.pca(adata, svd_solver='arpack')
    if adata.n_obs <1e5:
        corrected = bbknn.bbknn(adata, batch_key=batch,trim=20, neighbors_within_batch=15, copy=True)
    if adata.n_obs >=1e5:
        corrected = bbknn.bbknn(adata, batch_key=batch,trim=30, neighbors_within_batch=30, copy=True)
    return corrected

<<<<<<< HEAD
=======
def runConos(adata, batch, hvg=None):
    checkSanity(adata, batch, hvg)
    anndata2ri.activate()
    ro.r('library(Seurat)')
    ro.r('library(scater)')
    ro.r('library(conos)')

    ro.globalenv['adata_c'] = adata
    ro.r('sobj = as.Seurat(adata_c, counts = "counts", data = "X")')
    ro.r(f'batch_list = SplitObject(sobj, split.by = "{batch}")')

    ro.r('con <- Conos$new(batch_list)')
    ro.r('con$buildGraph(k=15, k.self=5, space="PCA", ncomps=30)')
    os.mkdir('conos_tmp')
    ro.r('saveConosForScanPy(con, output.path="conos_tmp/", verbose=T))')

    DATA_PATH = os.path.expanduser('conos_tmp/')
    pca_df = pd.read_csv(DATA_PATH+'pca.csv')
    
    graph_conn_mtx = sp.io.mmread(DATA_PATH + "graph_connectivities.mtx")
    graph_dist_mtx = sp.io.mmread(DATA_PATH + "graph_distances.mtx")
    
    out = adata.copy()
    
    out.X_pca = pca_df.values
    
    out.uns['neighbors'] = dict(connectivities=graph_conn_mtx.tocsr(), distances=graph_dist_mtx.tocsr())
    
    anndata2ri.deactivate()
    return out

def runCombat(adata, batch):
    sc.pp.combat(adata, key=batch)
    return adata
>>>>>>> ae3e96d9

    
if __name__=="__main__":
    adata = sc.read('testing.h5ad')
    #emb, corrected = runScanorama(adata, 'method', False)
    #print(emb)
    #print(corrected)


        
<|MERGE_RESOLUTION|>--- conflicted
+++ resolved
@@ -10,7 +10,6 @@
 import scipy as sp
 #import numpy as np
 from scIB.utils import *
-from scIB.preprocessing import *
 from memory_profiler import profile
 import os
 import pandas as pd
@@ -217,45 +216,7 @@
         corrected = bbknn.bbknn(adata, batch_key=batch,trim=30, neighbors_within_batch=30, copy=True)
     return corrected
 
-<<<<<<< HEAD
-=======
-def runConos(adata, batch, hvg=None):
-    checkSanity(adata, batch, hvg)
-    anndata2ri.activate()
-    ro.r('library(Seurat)')
-    ro.r('library(scater)')
-    ro.r('library(conos)')
-
-    ro.globalenv['adata_c'] = adata
-    ro.r('sobj = as.Seurat(adata_c, counts = "counts", data = "X")')
-    ro.r(f'batch_list = SplitObject(sobj, split.by = "{batch}")')
-
-    ro.r('con <- Conos$new(batch_list)')
-    ro.r('con$buildGraph(k=15, k.self=5, space="PCA", ncomps=30)')
-    os.mkdir('conos_tmp')
-    ro.r('saveConosForScanPy(con, output.path="conos_tmp/", verbose=T))')
-
-    DATA_PATH = os.path.expanduser('conos_tmp/')
-    pca_df = pd.read_csv(DATA_PATH+'pca.csv')
-    
-    graph_conn_mtx = sp.io.mmread(DATA_PATH + "graph_connectivities.mtx")
-    graph_dist_mtx = sp.io.mmread(DATA_PATH + "graph_distances.mtx")
-    
-    out = adata.copy()
-    
-    out.X_pca = pca_df.values
-    
-    out.uns['neighbors'] = dict(connectivities=graph_conn_mtx.tocsr(), distances=graph_dist_mtx.tocsr())
-    
-    anndata2ri.deactivate()
-    return out
-
-def runCombat(adata, batch):
-    sc.pp.combat(adata, key=batch)
-    return adata
->>>>>>> ae3e96d9
-
-    
+
 if __name__=="__main__":
     adata = sc.read('testing.h5ad')
     #emb, corrected = runScanorama(adata, 'method', False)
@@ -264,3 +225,17 @@
 
 
         
+
+
+def runCombat(adata, batch):
+    sc.pp.combat(adata, key=batch)
+    return adata
+
+if __name__=="__main__":
+    adata = sc.read('testing.h5ad')
+    #emb, corrected = runScanorama(adata, 'method', False)
+    #print(emb)
+    #print(corrected)
+
+
+        
