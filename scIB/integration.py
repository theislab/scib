--- conflicted
+++ resolved
@@ -133,13 +133,8 @@
     from scvi.dataset import AnnDatasetFromAnnData
 
     # Defaults from SCVI github tutorials scanpy_pbmc3k and harmonization
-<<<<<<< HEAD
-    n_epochs=400
-    n_latent=10
-=======
     n_epochs=np.min([round((20000/adata.n_obs)*400), 400])
     n_latent=30
->>>>>>> a0143e39
     n_hidden=128
     n_layers=2
     
