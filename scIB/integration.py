#!/bin/env python

### D. C. Strobl, M. Müller; 2019-07-23

""" This module provides a toolkit for running a large range of single cell data integration methods
    as well as tools and metrics to benchmark them.
"""

import scanpy as sc
import scipy as sp
#import numpy as np
from scIB.utils import *
from memory_profiler import profile
import os
import pandas as pd
import anndata

import rpy2.rinterface_lib.callbacks
import logging
rpy2.rinterface_lib.callbacks.logger.setLevel(logging.ERROR) # Ignore R warning messages
import rpy2.robjects as ro
import anndata2ri
from scipy.sparse import issparse

# functions for running the methods

def runScanorama(adata, batch, hvg = None):
    import scanorama
    checkSanity(adata, batch, hvg)
    split = splitBatches(adata.copy(), batch)
    emb, corrected = scanorama.correct_scanpy(split, return_dimred=True)
    corrected = corrected[0].concatenate(corrected[1:])
    emb = np.concatenate(emb, axis=0)
    corrected.obsm['X_emb']= emb
    #corrected.uns['emb']=True

    return corrected

def runTrVae(adata, batch, hvg=None):
    checkSanity(adata, batch, hvg)
    import trvae

    n_batches = len(adata.obs[batch].cat.categories)

    train_adata, valid_adata = trvae.utils.train_test_split(
        adata,
        train_frac=0.80
    )

    condition_encoder = trvae.utils.create_dictionary(
        adata.obs[batch].cat.categories.tolist(), [])

    network = trvae.archs.trVAEMulti(
        x_dimension=train_adata.shape[1],
        n_conditions=n_batches,
        output_activation='relu'
    )

    network.train(
        train_adata,
        valid_adata,
        condition_key=batch,
        condition_encoder=condition_encoder,
        verbose=0,
    )

    labels, _ = trvae.tl.label_encoder(
        adata,
        condition_key=batch,
        label_encoder=condition_encoder,
    )

    network.get_corrected(adata, labels, return_z=False)
    
    adata.obsm['X_emb'] = adata.obsm['mmd_latent']
    del adata.obsm['mmd_latent']
    adata.X = adata.obsm['reconstructed']
    
    return adata


def runTrVaep(adata, batch, hvg=None):
    checkSanity(adata, batch, hvg)
    import trvaep

    n_batches = adata.obs[batch].nunique()
    
    # Densify the data matrix
    if issparse(adata.X):
        adata.X = adata.X.A

    model = trvaep.CVAE(adata.n_vars, num_classes=n_batches,
                        encoder_layer_sizes=[64, 32],
                        decoder_layer_sizes=[32, 64], latent_dim=10,
                        alpha=0.0001, use_mmd=True, beta=1,
                        output_activation="ReLU")
    
    # Note: set seed for reproducibility of results
    trainer = trvaep.Trainer(model, adata, condition_key=batch, seed=42)
    
    trainer.train_trvae(300, 1024, early_patience=50)

    # Get the dominant batch covariate
    main_batch = adata.obs[batch].value_counts().idxmax()

    # Get latent representation
    latent_y = model.get_y(
        adata.X, c=model.label_encoder.transform(
            np.tile(np.array([main_batch]), len(adata))))
    adata.obsm['X_emb'] = latent_y

    # Get reconstructed feature space:
    data = model.predict(x=adata.X, y=adata.obs[batch].tolist(),
                         target=main_batch)
    adata.X = data

    return adata

def runScGen(adata, batch, cell_type, epochs=100, hvg=None, model_path='/localscratch'):
    """
    Parametrization taken from the tutorial notebook at:
    https://nbviewer.jupyter.org/github/M0hammadL/scGen_notebooks/blob/master/notebooks/scgen_batch_removal.ipynb
    """
    import scgen

    checkSanity(adata, batch, hvg)
    
    # Fit the model
    network = scgen.VAEArith(x_dimension= adata.shape[1], model_path=model_path)
    network.train(train_data=adata, n_epochs=epochs, save=False)
    corrected_adata = scgen.batch_removal(network, adata, batch_key=batch, cell_label_key=cell_type)

    network.sess.close()
    
    return corrected_adata


def runScvi(adata, batch, hvg=None):
    # Use non-normalized (count) data for scvi!
    # Expects data only on HVGs
    
    checkSanity(adata, batch, hvg)

    # Check for counts data layer
    if 'counts' not in adata.layers:
        raise TypeError('Adata does not contain a `counts` layer in `adata.layers[`counts`]`')

    from scvi.models import VAE
    from scvi.inference import UnsupervisedTrainer
    from sklearn.preprocessing import LabelEncoder
    from scvi.dataset import AnnDatasetFromAnnData

    # Defaults from SCVI github tutorials scanpy_pbmc3k and harmonization
    n_epochs=np.min([round((20000/adata.n_obs)*400), 400])
    n_latent=30
    n_hidden=128
    n_layers=2
    
    net_adata = adata.copy()
    net_adata.X = adata.layers['counts']
    del net_adata.layers['counts']
    # Ensure that the raw counts are not accidentally used
    del net_adata.raw # Note that this only works from anndata 0.7

    # Define batch indices
    le = LabelEncoder()
    net_adata.obs['batch_indices'] = le.fit_transform(net_adata.obs[batch].values)

    net_adata = AnnDatasetFromAnnData(net_adata)

    vae = VAE(
        net_adata.nb_genes,
        reconstruction_loss='nb',
        n_batch=net_adata.n_batches,
        n_layers=n_layers,
        n_latent=n_latent,
        n_hidden=n_hidden,
    )

    trainer = UnsupervisedTrainer(
        vae,
        net_adata,
        train_size=1.0,
        use_cuda=False,
    )

    trainer.train(n_epochs=n_epochs, lr=1e-3)

    full = trainer.create_posterior(trainer.model, net_adata, indices=np.arange(len(net_adata)))
    latent, _, _ = full.sequential().get_latent()

    adata.obsm['X_emb'] = latent

    return adata
def runScanvi(adata, batch, labels, hvg=None):
# Use non-normalized (count) data for scanvi!
    
    # Check for counts data layer
    if 'counts' not in adata.layers:
        raise TypeError('Adata does not contain a `counts` layer in `adata.layers[`counts`]`')

    from scvi.models import VAE, SCANVI
    from scvi.inference import UnsupervisedTrainer, SemiSupervisedTrainer
    from sklearn.preprocessing import LabelEncoder
    from scvi.dataset import AnnDatasetFromAnnData
    import numpy as np
    
    # STEP 1: prepare the data
    net_adata = adata.copy()
    net_adata.X = adata.layers['counts']
    del net_adata.layers['counts']
    # Ensure that the raw counts are not accidentally used
    del net_adata.raw # Note that this only works from anndata 0.7

    # Define batch indices
    le = LabelEncoder()
    net_adata.obs['batch_indices'] = le.fit_transform(net_adata.obs[batch].values)
    net_adata.obs['labels'] = le.fit_transform(net_adata.obs[labels].values)

    net_adata = AnnDatasetFromAnnData(net_adata)

    print("scANVI dataset object with {} batches and {} cell types".format(net_adata.n_batches, net_adata.n_labels))

    #if hvg is True:
    #    # this also corrects for different batches by default
    #    net_adata.subsample_genes(2000, mode="seurat_v3")

    # # Defaults from SCVI github tutorials scanpy_pbmc3k and harmonization
    n_epochs_scVI = np.min([round((20000/adata.n_obs)*400), 400]) #400
    n_epochs_scANVI = np.min([10, np.max([2, round(n_epochs_scVI / 3.)])])
    n_latent=30
    n_hidden=128
    n_layers=2


    # STEP 2: RUN scVI to initialize scANVI

    vae = VAE(
        net_adata.nb_genes,
        reconstruction_loss='nb',
        n_batch=net_adata.n_batches,
        n_latent=n_latent,
        n_hidden=n_hidden,
        n_layers=n_layers,
    )

    trainer = UnsupervisedTrainer(
        vae,
        net_adata,
        train_size=1.0,
        use_cuda=True,
    )

    trainer.train(n_epochs=n_epochs_scVI, lr=1e-3)

    # STEP 3: RUN scANVI

    scanvi = SCANVI(net_adata.nb_genes, net_adata.n_batches, net_adata.n_labels,
                          n_hidden=n_hidden, n_latent=n_latent, n_layers=n_layers, dispersion='gene')
    scanvi.load_state_dict(trainer.model.state_dict(), strict=False)

    # use default parameter from semi-supervised trainer class
    trainer_scanvi = SemiSupervisedTrainer(scanvi, net_adata)
    # use all cells as labelled set
    trainer_scanvi.labelled_set = trainer_scanvi.create_posterior(trainer_scanvi.model, net_adata, indices=np.arange(len(net_adata)))
    # put one cell in the unlabelled set
    trainer_scanvi.unlabelled_set = trainer_scanvi.create_posterior(indices=[0])
    trainer_scanvi.train(n_epochs=n_epochs_scANVI)

    # extract info from posterior
    scanvi_full = trainer_scanvi.create_posterior(trainer_scanvi.model, net_adata, indices=np.arange(len(net_adata)))
    latent, _, _ = scanvi_full.sequential().get_latent()

    adata.obsm['X_emb'] = latent

<<<<<<< HEAD
    return adata#, scanvi_full.sequential(), trainer_scanvi

def runSeurat(adata, batch, hvg=None):
    checkSanity(adata, batch, hvg)
    import time
    import os
    tmpName = "/tmp/seurat"+time.time()+".RDS"
    saveSeurat(adata, tmpName)
    os.system('Rscript /home/icb/daniel.strobl/Benchmarking_data_integration/R/runSeurat.R '+tmpName+' '+batch+' '+tmpName+'_out.RDS')
    adata_out = readSeurat(tmpName+'_out.RDS')

    return adata_out

    
    """ro.r('library(Seurat)')
    ro.r('library(scater)')
    anndata2ri.activate()

    if issparse(adata.X):
        if not adata.X.has_sorted_indices:
            adata.X.sort_indices()

    for key in adata.layers:
        if issparse(adata.layers[key]):
            if not adata.layers[key].has_sorted_indices:
                adata.layers[key].sort_indices()

    ro.globalenv['adata'] = adata
    
    ro.r('sobj = as.Seurat(adata, counts=NULL, data = "X")')

    # Fix error if levels are 0 and 1
    # ro.r(f'sobj$batch <- as.character(sobj${batch})')
    ro.r(f'Idents(sobj) = "{batch}"')

    ro.r(f'batch_list = SplitObject(sobj, split.by = "{batch}")')
    #ro.r('to_integrate <- Reduce(intersect, lapply(batch_list, rownames))')

    ro.r('anchors = FindIntegrationAnchors('+
        'object.list = batch_list, '+
        'anchor.features = 2000,'+
        'scale = T,'+
        'l2.norm = T,'+
        'dims = 1:30,'+
        'k.anchor = 5,'+
        'k.filter = 200,'+
        'k.score = 30,'+
        'max.features = 200,'+
        'eps = 0)'
    )
    ro.r('integrated = IntegrateData('+
        'anchorset = anchors,'+
        'new.assay.name = "integrated",'+
        'features = NULL,'+
        'features.to.integrate = NULL,'+
        'dims = 1:30,'+
        'k.weight = 100,'+
        'weight.reduction = NULL,'+
        'sd.weight = 1,'+
        'sample.tree = NULL,'+
        'preserve.order = F,'+
        'do.cpp = T,'+
        'eps = 0,'+
        'verbose = T)'
    )
    integrated = ro.r('as.SingleCellExperiment(integrated)')
    anndata2ri.deactivate()
    return integrated"""

def runHarmony(adata, batch, hvg = None):
    checkSanity(adata, batch, hvg)
    #import_rpy2()
    ro.pandas2ri.activate()
    ro.r('library(harmony)')

    pca = sc.pp.pca(adata, svd_solver='arpack', copy=True).obsm['X_pca']
    method = adata.obs[batch]

    ro.globalenv['pca'] = pca
    ro.globalenv['method'] = method

    ro.r(f'harmonyEmb <- HarmonyMatrix(pca, method, "{batch}", do_pca= F)')
    emb = ro.r('harmonyEmb')
    ro.pandas2ri.deactivate()
    out = adata.copy()
    out.obsm['X_emb']= emb
    #out.uns['emb']=True

    return out

=======
>>>>>>> d757d14c
def runMNN(adata, batch, hvg = None):
    import mnnpy
    checkSanity(adata, batch, hvg)
    split = splitBatches(adata, batch)

    corrected = mnnpy.mnn_correct(*split, var_subset=hvg)

    return corrected[0]

def runBBKNN(adata, batch, hvg=None):
    import bbknn
    checkSanity(adata, batch, hvg)
    sc.pp.pca(adata, svd_solver='arpack')
    if adata.n_obs <1e5:
        corrected = bbknn.bbknn(adata, batch_key=batch, copy=True)
    if adata.n_obs >=250000:
        corrected = bbknn.bbknn(adata, batch_key=batch, neighbors_within_batch=25, copy=True)
    return corrected


def runSaucie(adata, batch):
    """
    parametrisation from https://github.com/KrishnaswamyLab/SAUCIE/blob/master/scripts/SAUCIE.py
    """
    import SAUCIE
    import sklearn.decomposition
    pca_op = sklearn.decomposition.PCA(100)
    if isinstance(adata.X, sp.sparse.csr_matrix):
        expr = adata.X.A
    else:
        expr = adata.X
    data = pca_op.fit_transform(expr)
    saucie = SAUCIE.SAUCIE(100, lambda_b=0.1)
    loader_train = SAUCIE.Loader(data, labels=adata.obs[batch].cat.codes, shuffle=True)
    loader_eval = SAUCIE.Loader(data, labels=adata.obs[batch].cat.codes, shuffle=False)
    saucie.train(loader_train, steps=5000)
    ret = adata.copy()
    ret.obsm['X_emb'] = saucie.get_reconstruction(loader_eval)[0]
    ret.X = pca_op.inverse_transform(ret.obsm['X_emb'])
                                                    
    return ret
                                                             
    

def runCombat(adata, batch):
    adata_int = adata.copy()
    sc.pp.combat(adata_int, key=batch)
    return adata_int


def runDESC(adata, batch, res=0.8, ncores=None, tmp_dir='/localscratch/tmp_desc/', use_gpu=False):
    """
    Convenience function to run DESC. Parametrization was taken from:
    https://github.com/eleozzr/desc/issues/28
    as suggested by the developer (rather than from the tutorial notebook).
    """
    import desc

    # Set number of CPUs to all available
    if ncores is None:
        ncores = os.cpu_count()

    adata_out = adata.copy()

    adata_out = desc.scale_bygroup(adata_out, groupby=batch, max_value=6)
    
    adata_out = desc.train(adata_out,
                     dims=[adata.shape[1],128,32],
                     tol=0.001,
                     n_neighbors=10,
                     batch_size=256,
                     louvain_resolution=res,
                     save_encoder_weights=False,
                     save_dir=tmp_dir,
                     do_tsne=False,
                     use_GPU=use_gpu,
                     num_Cores=ncores,
                     use_ae_weights=False,
                     do_umap=False)
    
    adata.obsm['X_emb'] = adata_out.obsm['X_Embeded_z'+str(res)]

    return adata


if __name__=="__main__":
    adata = sc.read('testing.h5ad')
    #emb, corrected = runScanorama(adata, 'method', False)
    #print(emb)
    #print(corrected)


        
<|MERGE_RESOLUTION|>--- conflicted
+++ resolved
@@ -273,99 +273,7 @@
 
     adata.obsm['X_emb'] = latent
 
-<<<<<<< HEAD
     return adata#, scanvi_full.sequential(), trainer_scanvi
-
-def runSeurat(adata, batch, hvg=None):
-    checkSanity(adata, batch, hvg)
-    import time
-    import os
-    tmpName = "/tmp/seurat"+time.time()+".RDS"
-    saveSeurat(adata, tmpName)
-    os.system('Rscript /home/icb/daniel.strobl/Benchmarking_data_integration/R/runSeurat.R '+tmpName+' '+batch+' '+tmpName+'_out.RDS')
-    adata_out = readSeurat(tmpName+'_out.RDS')
-
-    return adata_out
-
-    
-    """ro.r('library(Seurat)')
-    ro.r('library(scater)')
-    anndata2ri.activate()
-
-    if issparse(adata.X):
-        if not adata.X.has_sorted_indices:
-            adata.X.sort_indices()
-
-    for key in adata.layers:
-        if issparse(adata.layers[key]):
-            if not adata.layers[key].has_sorted_indices:
-                adata.layers[key].sort_indices()
-
-    ro.globalenv['adata'] = adata
-    
-    ro.r('sobj = as.Seurat(adata, counts=NULL, data = "X")')
-
-    # Fix error if levels are 0 and 1
-    # ro.r(f'sobj$batch <- as.character(sobj${batch})')
-    ro.r(f'Idents(sobj) = "{batch}"')
-
-    ro.r(f'batch_list = SplitObject(sobj, split.by = "{batch}")')
-    #ro.r('to_integrate <- Reduce(intersect, lapply(batch_list, rownames))')
-
-    ro.r('anchors = FindIntegrationAnchors('+
-        'object.list = batch_list, '+
-        'anchor.features = 2000,'+
-        'scale = T,'+
-        'l2.norm = T,'+
-        'dims = 1:30,'+
-        'k.anchor = 5,'+
-        'k.filter = 200,'+
-        'k.score = 30,'+
-        'max.features = 200,'+
-        'eps = 0)'
-    )
-    ro.r('integrated = IntegrateData('+
-        'anchorset = anchors,'+
-        'new.assay.name = "integrated",'+
-        'features = NULL,'+
-        'features.to.integrate = NULL,'+
-        'dims = 1:30,'+
-        'k.weight = 100,'+
-        'weight.reduction = NULL,'+
-        'sd.weight = 1,'+
-        'sample.tree = NULL,'+
-        'preserve.order = F,'+
-        'do.cpp = T,'+
-        'eps = 0,'+
-        'verbose = T)'
-    )
-    integrated = ro.r('as.SingleCellExperiment(integrated)')
-    anndata2ri.deactivate()
-    return integrated"""
-
-def runHarmony(adata, batch, hvg = None):
-    checkSanity(adata, batch, hvg)
-    #import_rpy2()
-    ro.pandas2ri.activate()
-    ro.r('library(harmony)')
-
-    pca = sc.pp.pca(adata, svd_solver='arpack', copy=True).obsm['X_pca']
-    method = adata.obs[batch]
-
-    ro.globalenv['pca'] = pca
-    ro.globalenv['method'] = method
-
-    ro.r(f'harmonyEmb <- HarmonyMatrix(pca, method, "{batch}", do_pca= F)')
-    emb = ro.r('harmonyEmb')
-    ro.pandas2ri.deactivate()
-    out = adata.copy()
-    out.obsm['X_emb']= emb
-    #out.uns['emb']=True
-
-    return out
-
-=======
->>>>>>> d757d14c
 def runMNN(adata, batch, hvg = None):
     import mnnpy
     checkSanity(adata, batch, hvg)
