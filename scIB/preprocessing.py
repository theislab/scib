import numpy as np
from matplotlib import pyplot as plt
import seaborn as sns
import scanpy as sc
from scipy import sparse

# rpy2 for running R code
import rpy2.rinterface_lib.callbacks
import logging
rpy2.rinterface_lib.callbacks.logger.setLevel(logging.ERROR) # Ignore R warning messages
import rpy2.robjects as ro
import anndata2ri

# access to other methods of this module
from scIB.utils import *


def summarize_counts(adata, count_matrix=None, mt_gene_regex='^MT-'):
    
    checkAdata(adata)
    
    if count_matrix is None:
        count_matrix = adata.X
    adata.obs['n_counts'] = count_matrix.sum(1)
    adata.obs['log_counts'] = np.log(adata.obs['n_counts'])
    adata.obs['n_genes'] = (count_matrix > 0).sum(1)

    if mt_gene_regex != None:
        # for each cell compute fraction of counts in mito genes vs. all genes
        mito_genes = adata.var_names.str.match(mt_gene_regex)
        mt_sum = np.sum(adata[:, mito_genes].X, axis=1)
        total_sum = np.sum(adata.X, axis=1)
        # the `.A1` is only necessary as X is sparse (to transform to a dense array after summing)
        if sparse.issparse(adata.X):
            mt_sum = mt_sum.A1
            total_sum = total_sum.A1
        adata.obs['percent_mito'] =  mt_sum / total_sum 
        
        #mt_gene_mask = [gene.startswith('mt-') for gene in adata.var_names]
        #mt_count = count_matrix[:, mt_gene_mask].sum(1)
        #if mt_count.ndim > 1:
        #    mt_count = np.squeeze(np.asarray(mt_count))
        #adata.obs['mt_frac'] = mt_count/adata.obs['n_counts']

### Quality Control        
def plot_QC(adata, color=None, bins=60, legend_loc='right margin', histogram=True,
            gene_threshold=(0,np.inf), 
            gene_filter_threshold=(0,np.inf),
            count_threshold=(0,np.inf), 
            count_filter_threshold=(0,np.inf), 
            palette=sc.pl.palettes.godsnot_64):
    
    if count_filter_threshold == (0, np.inf):
        count_filter_threshold = count_threshold
    if gene_filter_threshold == (0, np.inf):
        gene_filter_threshold = gene_threshold
    
    # 2D scatter plot
    plot_scatter(adata, color=color, title=color,
                 gene_threshold=gene_filter_threshold[0], 
                 count_threshold=count_filter_threshold[0],
                 legend_loc=legend_loc, palette=palette)
    
    if not histogram:
        return

    if count_filter_threshold != (0, np.inf):
        print(f"Counts Threshold: {count_filter_threshold}")
        # count filtering
        plot_count_filter(adata, obs_col='n_counts', bins=bins,
                          lower = count_threshold[0],
                          filter_lower = count_filter_threshold[0],
                          upper = count_threshold[1],
                          filter_upper = count_filter_threshold[1])
    
    if gene_filter_threshold != (0, np.inf):
        print(f"Gene Threshold: {gene_filter_threshold}")
        # gene filtering
        plot_count_filter(adata, obs_col='n_genes', bins=bins,
                          lower = gene_threshold[0],
                          filter_lower = gene_filter_threshold[0],
                          upper = gene_threshold[1],
                          filter_upper = gene_filter_threshold[1])

def plot_scatter(adata, count_threshold=0, gene_threshold=0,
                 color=None, title='', lab_size=15, tick_size=11, legend_loc='right margin',
                palette=None):
    
    checkAdata(adata)
    if color:
        checkBatch(color, adata.obs)
    
    ax = sc.pl.scatter(adata, 'n_counts', 'n_genes', color=color, show=False,
                       legend_fontweight=50, legend_loc=legend_loc, palette=palette)
    ax.set_title(title, fontsize=lab_size)
    ax.set_xlabel("Count depth",fontsize=lab_size)
    ax.set_ylabel("Number of genes",fontsize=lab_size)
    ax.tick_params(labelsize=tick_size)
    
    if gene_threshold > 0:
        ax.axhline(gene_threshold, 0,1, color='red')
    if count_threshold > 0:
        ax.axvline(count_threshold, 0,1, color='red')
    
    fig = plt.gcf()
    cbar_ax = fig.axes[-1]
    cbar_ax.tick_params(labelsize=tick_size)
    f1 = ax.get_figure()
    plt.show()

def plot_count_filter(adata, obs_col='n_counts', bins=60, lower=0, upper=np.inf, filter_lower=0, filter_upper=np.inf):
    
    plot_data = adata.obs[obs_col]
    
    sns.distplot(plot_data, kde=False, bins=bins)
    
    if lower > 0:
        plt.axvline(lower, linestyle = '--', color = 'g')
    if filter_lower > 0:
        plt.axvline(filter_lower, linestyle = '-', color = 'r')
    if not np.isinf(upper):
        plt.axvline(upper, linestyle = '--', color = 'g')
    if not np.isinf(upper):
        plt.axvline(filter_upper, linestyle = '-', color = 'r')
    plt.ticklabel_format(style='sci', axis='x', scilimits=(0,2))
    plt.show()
    
    # determine lower bound of total, look at points below lower bound
    if filter_lower > 0:
        print(f"lower threshold: {filter_lower}")
        sns.distplot(plot_data[plot_data < lower], kde=False, bins=bins)
        plt.axvline(filter_lower, linestyle = '-', color = 'r')
        plt.axvline(lower, linestyle = '--', color = 'g')
        plt.ticklabel_format(style='sci', axis='x', scilimits=(0,2))
        plt.show()

    # determine upper bound of total
    if not np.isinf(filter_upper) and not np.isinf(upper):
        print(f"upper threshold: {filter_upper}")
        sns.distplot(plot_data[plot_data > upper], kde=False, bins=bins)
        plt.axvline(filter_upper, linestyle = '-', color = 'r')
        plt.axvline(upper, linestyle = '--', color = 'g')
        plt.ticklabel_format(style='sci', axis='x', scilimits=(0,2))
        plt.show()

### Normalisation
def normalize(adata, min_mean = 0.1):
    
    checkAdata(adata)
    
    # massive speedup when working with sparse matrix
    if not sparse.issparse(adata.X): # quick fix: HVG doesn't work on dense matrix
        adata.X = sparse.csr_matrix(adata.X)
    
    anndata2ri.activate()
    ro.r('library("scran")')
    
    # keep raw counts
    adata.layers["counts"] = adata.X.copy()
    
    # Preliminary clustering for differentiated normalisation
    adata_pp = adata.copy()
    sc.pp.normalize_per_cell(adata_pp, counts_per_cell_after=1e6)
    sc.pp.log1p(adata_pp)
    sc.pp.pca(adata_pp, n_comps=15, svd_solver='arpack')
    sc.pp.neighbors(adata_pp)
    sc.tl.louvain(adata_pp, key_added='groups', resolution=0.5)
    
    ro.globalenv['data_mat'] = adata.X.T
    ro.globalenv['input_groups'] = adata_pp.obs['groups']
    size_factors = ro.r(f'computeSumFactors(data_mat, clusters = input_groups, min.mean = {min_mean})')
    del adata_pp
    
    # modify adata
    adata.obs['size_factors'] = size_factors
    adata.X /= adata.obs['size_factors'].values[:,None]
    sc.pp.log1p(adata)
    # convert to sparse, bc operation always converts to dense
    adata.X = sparse.csr_matrix(adata.X)
    adata.raw = adata # Store the full data set in 'raw' as log-normalised data for statistical testing

def scale_batch(adata, batch):
    """
    Function to scale the gene expression values of each batch separately.
    """

    checkAdata(adata)
    checkBatch(batch, adata.obs)

    # Store layers for after merge (avoids vstack error in merge)
    adata_copy = adata.copy()
    tmp = dict()
    for lay in list(adata_copy.layers):
        tmp[lay] = adata_copy.layers[lay]
        del adata_copy.layers[lay]

    split = splitBatches(adata_copy, batch)

    for i in split:
        sc.pp.scale(i)

    adata_scaled = merge_adata(split)

    # Reorder to original obs_name ordering
    adata_scaled = adata_scaled[adata.obs_names]

    # Add layers again
    for key in tmp:
        adata_scaled.layers[key] = tmp[key]

    del tmp
    del adata_copy
    
    return adata_scaled

    
def hvg_intersect(adata, batch, target_genes=2000, flavor='cell_ranger', n_bins=20, adataOut=False, n_stop=8000, min_genes=500, step_size=1000):
### Feature Selection
    """
    params:
        adata:
        batch: adata.obs column
        target_genes: maximum number of genes (intersection reduces the number of genes)
        min_genes: minimum number of intersection HVGs targeted
        step_size: step size to increase HVG selection per dataset
    return:
        list of highly variable genes less or equal to `target_genes`
    """
    
    checkAdata(adata)
    checkBatch(batch, adata.obs)
    
    intersect = None
    enough = False
    n_hvg = target_genes
    
    split = splitBatches(adata, batch) 
    hvg_res = []

    for i in split:
        sc.pp.filter_genes(i, min_cells=1) # remove genes unexpressed (otherwise hvg might break)
        hvg_res.append(sc.pp.highly_variable_genes(i, flavor='cell_ranger', n_top_genes=n_hvg, inplace=False))

    while not enough:
        genes = []

        for i in range(len(split)):

            dispersion_norm = hvg_res[i]['dispersions_norm']
            dispersion_norm = dispersion_norm[~np.isnan(dispersion_norm)]
            dispersion_norm[::-1].sort()
            disp_cut_off = dispersion_norm[n_hvg-1]
            gene_subset = np.nan_to_num(hvg_res[i]['dispersions_norm']) >= disp_cut_off

            genes.append(set(split[i].var[gene_subset].index))

        intersect = genes[0].intersection(*genes[1:])
        if len(intersect)>=target_genes:
            enough=True
        else:
            if n_hvg>n_stop:
                if len(intersect) < min_genes:
                    raise Exception(f'Only {len(intersect)} HVGs were found in the intersection.\n'
                                    f'This is fewer than {min_genes} HVGs set as the minimum.\n'
                                    'Consider raising `n_stop` or reducing `min_genes`.')
                break
            n_hvg=int(n_hvg+step_size)

    if adataOut:
        return adata[:,list(intersect)].copy()

    return list(intersect)


def hvg_batch(adata, batch_key=None, target_genes=2000, flavor='cell_ranger', n_bins=20, adataOut=False):
    """

    Method to select HVGs based on mean dispersions of genes that are highly 
    variable genes in all batches. Using a the top target_genes per batch by
    average normalize dispersion. If target genes still hasn't been reached, 
    then HVGs in all but one batches are used to fill up. This is continued 
    until HVGs in a single batch are considered.
    """
    
    checkAdata(adata)
    if batch_key is not None:
        checkBatch(batch_key, adata.obs)
    
    adata_hvg = adata if adataOut else adata.copy()

    n_batches = len(adata_hvg.obs[batch_key].cat.categories)

    # Calculate double target genes per dataset
    sc.pp.highly_variable_genes(adata_hvg,
                                flavor=flavor, 
                                n_top_genes=target_genes,
                                n_bins=n_bins, 
                                batch_key=batch_key)

    nbatch1_dispersions = adata_hvg.var['dispersions_norm'][adata_hvg.var.highly_variable_nbatches >
                                                           len(adata_hvg.obs[batch_key].cat.categories)-1]
    
    nbatch1_dispersions.sort_values(ascending=False, inplace=True)

    if len(nbatch1_dispersions) > target_genes:
        hvg = nbatch1_dispersions.index[:target_genes]
    
    else:
        enough = False
        print(f'Using {len(nbatch1_dispersions)} HVGs from full intersect set')
        hvg = nbatch1_dispersions.index[:]
        not_n_batches = 1
        
        while not enough:
            target_genes_diff = target_genes - len(hvg)

            tmp_dispersions = adata_hvg.var['dispersions_norm'][adata_hvg.var.highly_variable_nbatches ==
                                                                (n_batches-not_n_batches)]

            if len(tmp_dispersions) < target_genes_diff:
                print(f'Using {len(tmp_dispersions)} HVGs from n_batch-{not_n_batches} set')
                hvg = hvg.append(tmp_dispersions.index)
                not_n_batches += 1

            else:
                print(f'Using {target_genes_diff} HVGs from n_batch-{not_n_batches} set')
                tmp_dispersions.sort_values(ascending=False, inplace=True)
                hvg = hvg.append(tmp_dispersions.index[:target_genes_diff])
                enough=True

    print(f'Using {len(hvg)} HVGs')

    if not adataOut:
        del adata_hvg
        return hvg.tolist()
    else:
        return adata_hvg[:,hvg].copy()


### Feature Reduction
def reduce_data(adata, batch_key=None, subset=False,
                filter=True, flavor='cell_ranger', n_top_genes=2000, n_bins=20,
                pca=True, pca_comps=50,
                neighbors=True, use_rep='X_pca', 
                umap=True):
    
    checkAdata(adata)
    if batch_key:
        checkBatch(batch_key, adata.obs)
    
    hvg = n_top_genes is not None
    if hvg:
        print("HVG")
        ## quick fix: HVG doesn't work on dense matrix
        if not sparse.issparse(adata.X):
            adata.X = sparse.csr_matrix(adata.X)
            
        if batch_key is not None:
            hvg_list = hvg_batch(adata, batch_key=batch_key, target_genes=n_top_genes, n_bins=n_bins)
            adata.var['highly_variable'] = np.in1d(adata.var_names, hvg_list)

        else:
            sc.pp.highly_variable_genes(adata,
                                        n_top_genes=n_top_genes,
                                        n_bins=n_bins,
                                        flavor=flavor)

        n_hvg = np.sum(adata.var["highly_variable"])
        print(f'Computed {n_hvg} highly variable genes')
        
    if pca:
        print("PCA")
        sc.tl.pca(adata,
                  n_comps=pca_comps, 
                  use_highly_variable=hvg, 
                  svd_solver='arpack', 
                  return_info=True)
    
    if neighbors:
        print("Nearest Neigbours")
        sc.pp.neighbors(adata, use_rep=use_rep)
    
    if umap:
        print("UMAP")
        sc.tl.umap(adata)
    
        
### Cell Cycle
def score_cell_cycle(adata, organism='mouse'):
    """
    Tirosh et al. cell cycle marker genes downloaded from
    https://raw.githubusercontent.com/theislab/scanpy_usage/master/180209_cell_cycle/data/regev_lab_cell_cycle_genes.txt
    return: (s_genes, g2m_genes)
        s_genes: S-phase genes
        g2m_genes: G2- and M-phase genes
    """
    import pathlib
    root = pathlib.Path(__file__).parent
    
    cc_files = {'mouse': [root / 'resources/s_genes_tirosh.txt',
                          root / 'resources/g2m_genes_tirosh.txt'],
                'human': [root / 'resources/s_genes_tirosh_hm.txt',
                          root / 'resources/g2m_genes_tirosh_hm.txt']}
    
    s_genes = [x.strip() for x in open(cc_files[organism][0]) if x.strip() in adata.var.index]
    g2m_genes = [x.strip() for x in open(cc_files[organism][1]) if x.strip() in adata.var.index]
    if (len(s_genes) == 0) or (len(g2m_genes) == 0):
        rand_choice = np.random.randint(1,adata.n_vars,10)
        rand_genes = adata.var_names[rand_choice].tolist()
        raise ValueError(f"cell cycle genes not in adata\n organism: {organism}\n varnames: {rand_genes}")
    
    sc.tl.score_genes_cell_cycle(adata, s_genes, g2m_genes)

    
def saveSeurat(adata, path, batch, hvgs=None):
    import re
    ro.r('library(Seurat)')
    ro.r('library(scater)')
    anndata2ri.activate()

    if sparse.issparse(adata.X):
        if not adata.X.has_sorted_indices:
            adata.X.sort_indices()

    for key in adata.layers:
        if sparse.issparse(adata.layers[key]):
            if not adata.layers[key].has_sorted_indices:
                adata.layers[key].sort_indices()

    ro.globalenv['adata'] = adata
    
    ro.r('sobj = as.Seurat(adata, counts="counts", data = "X")')

    # Fix error if levels are 0 and 1
    # ro.r(f'sobj$batch <- as.character(sobj${batch})')
    ro.r(f'Idents(sobj) = "{batch}"')
    ro.r(f'saveRDS(sobj, file="{path}")') 
    if hvgs is not None:
        hvg_out = re.sub('\.RDS$', '', path)+'_hvg.RDS'
        #hvg_out = path+'_hvg.rds'
        ro.globalenv['hvgs']=hvgs
        ro.r('unlist(hvgs)')
        ro.r(f'saveRDS(hvgs, file="{hvg_out}")')


    anndata2ri.deactivate()
    
       
def readSeurat(path):
    anndata2ri.activate()
    ro.r('library(Seurat)')
    ro.r('library(scater)')
    ro.r(f'sobj <- readRDS("{path}")')
    adata = ro.r('as.SingleCellExperiment(sobj)')
    anndata2ri.deactivate()

    #Test for 'X_EMB'
    if 'X_EMB' in adata.obsm:
        if 'X_emb' in adata.obsm:
            print('overwriting existing `adata.obsm["X_emb"] in the adata object')
        adata.obsm['X_emb'] = adata.obsm['X_EMB']
        del adata.obsm['X_EMB']
    
    return(adata)
    
def readConos(inPath):
    from time import time
    from shutil import rmtree
    from scipy.io import mmread
    from os import mkdir, path
    import pandas as pd
    
    dir_path = "/tmp/conos"+str(int(time()))
    while path.isdir(dir_path):
        dir_path += '2'
    dir_path += '/'
    mkdir(dir_path)
    
    ro.r('library(conos)')
    ro.r(f'con <- readRDS("{inPath}")')
<<<<<<< HEAD
    ro.r(f'saveConosForScanPy(con, output.path="{dir_path}", pseudo.pca=TRUE, pca=TRUE)')
    gene_df = pd.read_csv(dir_path + "genes.csv")
=======
    ro.r('meta <- function(sobj) {return(sobj@meta.data)}')
    ro.r('metalist <- lapply(con$samples, meta)')
    ro.r('library(data.table)')
    ro.r('metaM <- do.call(rbind,unname(metalist))')
    ro.r(f'saveConosForScanPy(con, output.path="{path}", pseudo.pca=TRUE, pca=TRUE, metadata.df=metaM)')
    gene_df = pd.read_csv(path + "genes.csv")
>>>>>>> eeb145dd

    metadata = pd.read_csv(dir_path + "metadata.csv")
    metadata.index = metadata.CellId
    del metadata["CellId"]

    embedding_df = pd.read_csv(dir_path + "embedding.csv")
    # Decide between using PCA or pseudo-PCA
    pseudopca_df = pd.read_csv(dir_path + "pseudopca.csv")
    #pca_df = pd.read_csv(path + "pca.csv")

    graph_conn_mtx = mmread(dir_path + "graph_connectivities.mtx")
    graph_dist_mtx = mmread(dir_path + "graph_distances.mtx")
    
    adata = sc.read_mtx(dir_path+ "raw_count_matrix.mtx")
    
    
    adata.var_names = gene_df["gene"].values
    adata.obs_names = metadata.index.values

    adata.obs = metadata.copy()

    # Depends on which PCA you loaded
    adata.X_pca = pseudopca_df.values
    adata.obsm['X_pca'] = pseudopca_df.values

    # Name according to embedding you saved
    adata.X_umap = embedding_df.values
    adata.obsm['X_umap'] = embedding_df.values

    adata.uns['neighbors'] = dict(connectivities=graph_conn_mtx.tocsr(), distances=graph_dist_mtx.tocsr())

    # Assign raw counts to .raw slot, load in normalised counts
    #adata.raw = adata
    #adata_temp = sc.read_mtx(DATA_PATH + "count_matrix.mtx")
    #adata.X = adata_temp.X

    rmtree(dir_path)
    
    return adata

    <|MERGE_RESOLUTION|>--- conflicted
+++ resolved
@@ -478,17 +478,12 @@
     
     ro.r('library(conos)')
     ro.r(f'con <- readRDS("{inPath}")')
-<<<<<<< HEAD
-    ro.r(f'saveConosForScanPy(con, output.path="{dir_path}", pseudo.pca=TRUE, pca=TRUE)')
-    gene_df = pd.read_csv(dir_path + "genes.csv")
-=======
     ro.r('meta <- function(sobj) {return(sobj@meta.data)}')
     ro.r('metalist <- lapply(con$samples, meta)')
     ro.r('library(data.table)')
     ro.r('metaM <- do.call(rbind,unname(metalist))')
     ro.r(f'saveConosForScanPy(con, output.path="{path}", pseudo.pca=TRUE, pca=TRUE, metadata.df=metaM)')
     gene_df = pd.read_csv(path + "genes.csv")
->>>>>>> eeb145dd
 
     metadata = pd.read_csv(dir_path + "metadata.csv")
     metadata.index = metadata.CellId
