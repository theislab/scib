name: Test

on:
    push:
        branches: [main]
    pull_request:
        branches: [main]

jobs:
    lint:
        runs-on: ubuntu-latest
        steps:
        -   uses: actions/checkout@v2
        -   name: Set up Python
            uses: actions/setup-python@v2
            with:
                python-version: 3.9

        -   uses: actions/cache@v2
            with:
                path: ~/.cache/pre-commit
                key: precommit-${{ env.pythonLocation }}-${{ hashFiles('**/.pre-commit-config.yaml') }}
        -   name: Install dependencies
            run: |
                python -m pip install --upgrade pre-commit

        -   name: Run pre-commit
            run: |
                pre-commit run --color=always --show-diff-on-failure --all-files

    metrics:
        runs-on: ${{ matrix.os }}
        strategy:
            matrix:
                python: [3.7, 3.9]
                os: [ubuntu-latest, macos-latest]
        env:
            PYTHON: ${{ matrix.os }}
            OS: ${{ matrix.os }}

        steps:
        -   uses: actions/checkout@v2
        -   name: Set up Python ${{ matrix.python }}
            uses: actions/setup-python@v2
            with:
                python-version: ${{ matrix.python }}

        -   name: Install build dependencies
            run: |
                python -m pip install --upgrade pip
                pip install build twine

        -   name: Build a binary wheel and a source tarball
            run: |
                python -m build --sdist --wheel --outdir dist/
                twine check dist/*

        -   name: Install package with test dependencies
            run: |
                pip install dist/*.whl
                pip install '.[test]'

        -   name: Test with pytest
            if: ${{ matrix.os != 'macos-latest'}}
            run: |
                python -m pytest --cov --cov-append \
                    --cov-report=term-missing \
                    --ignore=tests/integration/ \
                    --ignore=tests/metrics/rpy2 -vv

        -   name: Upload coverage
            if: ${{ matrix.os != 'macos-latest' }}
            env:
                CODECOV_NAME: ${{ matrix.os }}-${{ matrix.python }}
            run: |
                codecov --no-color --required --flags unittest

    rpy2:
        runs-on: ${{ matrix.os }}
        strategy:
            matrix:
                r: [4.2]
                python: [3.9]
                os: [ubuntu-latest]
        steps:
        -   uses: actions/checkout@v2
        -   name: Set up Python ${{ matrix.python }}
            uses: actions/setup-python@v2
            with:
                python-version: ${{ matrix.python }}
        -   name: Set up R
            uses: r-lib/actions/setup-r@v2
            with:
                r-version: ${{ matrix.r }}

        -   name: Install dependencies
            env:
                GITHUB_PAT: ${{ secrets.GITHUB_TOKEN }}
            run: |
                python -m pip install --upgrade pip
                pip install '.[test,rpy2]'
                Rscript -e "install.packages('remotes')"
                Rscript -e "remotes::install_github('theislab/kBET')"

        -   name: Test with pytest
            run: |
                python -m pytest --cov --cov-append --cov-report=term-missing -k rpy2 -vv
        -   name: Upload coverage
<<<<<<< HEAD
            uses: codecov/codecov-action@v3
            with:
                token: ${{ secrets.CODECOV_TOKEN }}
                flags: unittests
                env_vars: OS,PYTHON
                fail_ci_if_error: ${{ github.repository == 'theislab/scib' }}
                verbose: true
=======
            env:
                CODECOV_NAME: ${{ matrix.os }}-${{ matrix.python }}
            run: |
                codecov --no-color --required --flags unittest
>>>>>>> da9c39b8


    integration:
        runs-on: ${{ matrix.os }}
        strategy:
            matrix:
                python: [3.7, 3.9]
                os: [ubuntu-latest]
        env:
            PYTHON: ${{ matrix.os }}
            OS: ${{ matrix.os }}

        steps:
        -   uses: actions/checkout@v2
        -   name: Set up Python ${{ matrix.python }}
            uses: actions/setup-python@v2
            with:
                python-version: ${{ matrix.python }}

        -   name: Install dependencies
            run: |
                python -m pip install --upgrade pip
                pip install '.[test,scanorama,scvi,harmony]'

        -   name: Test with pytest
            run: |
                python -m pytest --cov --cov-append --cov-report=term-missing -k integration -vv

        -   name: Upload coverage
            uses: codecov/codecov-action@v3
            with:
                token: ${{ secrets.CODECOV_TOKEN }}
                flags: unittests
                env_vars: OS,PYTHON
                fail_ci_if_error: ${{ github.repository == 'theislab/scib' }}
                verbose: true<|MERGE_RESOLUTION|>--- conflicted
+++ resolved
@@ -69,11 +69,13 @@
                     --ignore=tests/metrics/rpy2 -vv
 
         -   name: Upload coverage
-            if: ${{ matrix.os != 'macos-latest' }}
-            env:
-                CODECOV_NAME: ${{ matrix.os }}-${{ matrix.python }}
-            run: |
-                codecov --no-color --required --flags unittest
+            uses: codecov/codecov-action@v3
+            with:
+                token: ${{ secrets.CODECOV_TOKEN }}
+                flags: unittests
+                env_vars: OS,PYTHON
+                fail_ci_if_error: ${{ github.repository == 'theislab/scib' }}
+                verbose: true
 
     rpy2:
         runs-on: ${{ matrix.os }}
@@ -106,20 +108,10 @@
             run: |
                 python -m pytest --cov --cov-append --cov-report=term-missing -k rpy2 -vv
         -   name: Upload coverage
-<<<<<<< HEAD
-            uses: codecov/codecov-action@v3
-            with:
-                token: ${{ secrets.CODECOV_TOKEN }}
-                flags: unittests
-                env_vars: OS,PYTHON
-                fail_ci_if_error: ${{ github.repository == 'theislab/scib' }}
-                verbose: true
-=======
             env:
                 CODECOV_NAME: ${{ matrix.os }}-${{ matrix.python }}
             run: |
                 codecov --no-color --required --flags unittest
->>>>>>> da9c39b8
 
 
     integration:
