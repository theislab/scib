import scib
from tests.common import LOGGER, assert_near_exact


def test_silhouette(adata_pca):
    score = scib.me.silhouette(
        adata_pca, label_key="celltype", embed="X_pca", scale=True
    )
    LOGGER.info(f"score: {score}")
    assert_near_exact(score, 0.5626532882452011, diff=1e-2)


def test_silhouette_batch(adata_pca):
    score = scib.me.silhouette_batch(
        adata_pca,
        batch_key="batch",
        label_key="celltype",
        embed="X_pca",
        scale=True,
        verbose=False,
    )
    LOGGER.info(f"score: {score}")
<<<<<<< HEAD
    assert_near_exact(score, 0.9014384369842835, diff=1e-2)
=======
    assert_near_exact(score, 0.9014384369842835, diff=1e-2)


def test_isolated_labels_silhouette(adata_pca):
    score = scib.me.isolated_labels(
        adata_pca,
        label_key="celltype",
        batch_key="batch",
        embed="X_pca",
        cluster=False,
        verbose=True,
    )
    LOGGER.info(f"score: {score}")
    assert_near_exact(score, 0.6101431176066399, diff=1e-3)
>>>>>>> 29f79d01
<|MERGE_RESOLUTION|>--- conflicted
+++ resolved
@@ -20,9 +20,6 @@
         verbose=False,
     )
     LOGGER.info(f"score: {score}")
-<<<<<<< HEAD
-    assert_near_exact(score, 0.9014384369842835, diff=1e-2)
-=======
     assert_near_exact(score, 0.9014384369842835, diff=1e-2)
 
 
@@ -36,5 +33,4 @@
         verbose=True,
     )
     LOGGER.info(f"score: {score}")
-    assert_near_exact(score, 0.6101431176066399, diff=1e-3)
->>>>>>> 29f79d01
+    assert_near_exact(score, 0.6101431176066399, diff=1e-3)